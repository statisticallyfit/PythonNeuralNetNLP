<?xml version="1.0" encoding="UTF-8"?>
<project version="4">
  <component name="ChangeListManager">
<<<<<<< HEAD
    <list default="true" id="774fad7c-0c8f-446d-9d5b-3e3c73674bc5" name="Default" comment="">
      <change beforePath="$PROJECT_DIR$/.idea/workspace.xml" beforeDir="false" afterPath="$PROJECT_DIR$/.idea/workspace.xml" afterDir="false" />
      <change beforePath="$PROJECT_DIR$/src/TensorflowTutorial/ManualBackpropWithTensorflow.ipynb" beforeDir="false" afterPath="$PROJECT_DIR$/src/TensorflowTutorial/ManualBackpropWithTensorflow.ipynb" afterDir="false" />
=======
    <list default="true" id="01d9c829-575d-4ae5-ba1d-93754a165e60" name="Default" comment="">
      <change beforePath="$PROJECT_DIR$/.idea/workspace.xml" beforeDir="false" afterPath="$PROJECT_DIR$/.idea/workspace.xml" afterDir="false" />
      <change beforePath="$PROJECT_DIR$/src/Algorithms/FunctionDiffInt/numdiffstudy.py" beforeDir="false" afterPath="$PROJECT_DIR$/src/Algorithms/FunctionDiffInt/numdiffstudy.py" afterDir="false" />
>>>>>>> ca14fdda
    </list>
    <ignored path="$PROJECT_DIR$/out/" />
    <option name="EXCLUDED_CONVERTED_TO_IGNORED" value="true" />
    <option name="SHOW_DIALOG" value="false" />
    <option name="HIGHLIGHT_CONFLICTS" value="true" />
    <option name="HIGHLIGHT_NON_ACTIVE_CHANGELIST" value="false" />
    <option name="LAST_RESOLUTION" value="IGNORE" />
  </component>
<<<<<<< HEAD
=======
  <component name="CoverageDataManager">
    <SUITE FILE_PATH="coverage/PythonNeuralNetworkAlgos$Tester.coverage" NAME="Tester Coverage Results" MODIFIED="1542988139331" SOURCE_PROVIDER="com.intellij.coverage.DefaultCoverageFileProvider" RUNNER="coverage.py" COVERAGE_BY_TEST_ENABLED="true" COVERAGE_TRACING_ENABLED="false" WORKING_DIRECTORY="$PROJECT_DIR$/src" />
    <SUITE FILE_PATH="coverage/PythonNeuralNetworks$DanAloni_BackpropWithTensorflow.coverage" NAME="DanAloni_BackpropWithTensorflow Coverage Results" MODIFIED="1561195764960" SOURCE_PROVIDER="com.intellij.coverage.DefaultCoverageFileProvider" RUNNER="coverage.py" COVERAGE_BY_TEST_ENABLED="true" COVERAGE_TRACING_ENABLED="false" WORKING_DIRECTORY="$PROJECT_DIR$/src/TensorflowTutorial" />
    <SUITE FILE_PATH="coverage/PythonNeuralNetworks$numdiffstudy.coverage" NAME="numdiffstudy Coverage Results" MODIFIED="1561220354488" SOURCE_PROVIDER="com.intellij.coverage.DefaultCoverageFileProvider" RUNNER="coverage.py" COVERAGE_BY_TEST_ENABLED="true" COVERAGE_TRACING_ENABLED="false" WORKING_DIRECTORY="$PROJECT_DIR$/src/Algorithms/FunctionDiffInt" />
    <SUITE FILE_PATH="coverage/PythonNeuralNetworks$TensorflowCoreTutorial.coverage" NAME="TensorflowCoreTutorial Coverage Results" MODIFIED="1543259863838" SOURCE_PROVIDER="com.intellij.coverage.DefaultCoverageFileProvider" RUNNER="coverage.py" COVERAGE_BY_TEST_ENABLED="true" COVERAGE_TRACING_ENABLED="false" WORKING_DIRECTORY="$PROJECT_DIR$/src/TensorflowTutorial" />
    <SUITE FILE_PATH="coverage/PythonNeuralNetworkAlgos$mnistSVM.coverage" NAME="mnistSVM Coverage Results" MODIFIED="1542988761828" SOURCE_PROVIDER="com.intellij.coverage.DefaultCoverageFileProvider" RUNNER="coverage.py" COVERAGE_BY_TEST_ENABLED="true" COVERAGE_TRACING_ENABLED="false" WORKING_DIRECTORY="$PROJECT_DIR$/src" />
    <SUITE FILE_PATH="coverage/PythonNeuralNetworkAlgos$networkRunner.coverage" NAME="networkRunner Coverage Results" MODIFIED="1542986585289" SOURCE_PROVIDER="com.intellij.coverage.DefaultCoverageFileProvider" RUNNER="coverage.py" COVERAGE_BY_TEST_ENABLED="true" COVERAGE_TRACING_ENABLED="false" WORKING_DIRECTORY="$PROJECT_DIR$/src/stochasticGradientDescent" />
    <SUITE FILE_PATH="coverage/PythonNeuralNetworks$TensorflowMNISTTutorial.coverage" NAME="TensorflowMNISTTutorial Coverage Results" MODIFIED="1543245965055" SOURCE_PROVIDER="com.intellij.coverage.DefaultCoverageFileProvider" RUNNER="coverage.py" COVERAGE_BY_TEST_ENABLED="true" COVERAGE_TRACING_ENABLED="false" WORKING_DIRECTORY="$PROJECT_DIR$/src/TensorflowTutorial" />
    <SUITE FILE_PATH="coverage/PythonNeuralNetworks$NotAnotherMNISTTutorial.coverage" NAME="NotAnotherMNISTTutorial Coverage Results" MODIFIED="1543324662946" SOURCE_PROVIDER="com.intellij.coverage.DefaultCoverageFileProvider" RUNNER="coverage.py" COVERAGE_BY_TEST_ENABLED="true" COVERAGE_TRACING_ENABLED="false" WORKING_DIRECTORY="$PROJECT_DIR$/src/TensorflowTutorial" />
  </component>
>>>>>>> ca14fdda
  <component name="DatabaseView">
    <option name="SHOW_INTERMEDIATE" value="true" />
    <option name="GROUP_SCHEMA" value="true" />
    <option name="GROUP_CONTENTS" value="false" />
    <option name="SORT_POSITIONED" value="false" />
    <option name="SHOW_TABLE_DETAILS" value="true" />
    <option name="SHOW_EMPTY_GROUPS" value="false" />
    <option name="AUTO_SCROLL_FROM_SOURCE" value="false" />
  </component>
  <component name="FavoritesManager">
    <favorites_list name="PythonNeuralNetworkAlgos" />
  </component>
  <component name="FileEditorManager">
<<<<<<< HEAD
    <leaf SIDE_TABS_SIZE_LIMIT_KEY="300" />
=======
    <leaf SIDE_TABS_SIZE_LIMIT_KEY="300">
      <file leaf-file-name="numdiffstudy.py" pinned="false" current-in-tab="true">
        <entry file="file://$PROJECT_DIR$/src/Algorithms/FunctionDiffInt/numdiffstudy.py">
          <provider selected="true" editor-type-id="text-editor">
            <state relative-caret-position="408">
              <caret line="54" column="33" selection-start-line="54" selection-start-column="33" selection-end-line="54" selection-end-column="33" />
              <folding>
                <element signature="e#0#18#0" expanded="true" />
              </folding>
            </state>
          </provider>
        </entry>
      </file>
      <file leaf-file-name="function_base.py" pinned="false" current-in-tab="false">
        <entry file="file://$PROJECT_DIR$/../../../bin/python/conda3/envs/datasci_env/lib/python3.6/site-packages/numpy/core/function_base.py">
          <provider selected="true" editor-type-id="text-editor">
            <state relative-caret-position="140">
              <caret line="24" column="30" selection-start-line="24" selection-start-column="30" selection-end-line="24" selection-end-column="30" />
            </state>
          </provider>
        </entry>
      </file>
      <file leaf-file-name="step_generators.py" pinned="false" current-in-tab="false">
        <entry file="file://$PROJECT_DIR$/../../../bin/python/conda3/envs/datasci_env/lib/python3.6/site-packages/numdifftools/step_generators.py">
          <provider selected="true" editor-type-id="text-editor">
            <state relative-caret-position="139">
              <caret line="24" selection-start-line="24" selection-end-line="24" />
            </state>
          </provider>
        </entry>
      </file>
      <file leaf-file-name="datascienv.yml" pinned="false" current-in-tab="false">
        <entry file="file://$PROJECT_DIR$/src/env/datascienv.yml">
          <provider selected="true" editor-type-id="text-editor">
            <state relative-caret-position="320">
              <caret line="25" column="17" lean-forward="true" selection-start-line="25" selection-start-column="17" selection-end-line="25" selection-end-column="17" />
            </state>
          </provider>
        </entry>
      </file>
    </leaf>
>>>>>>> ca14fdda
  </component>
  <component name="FindInProjectRecents">
    <findStrings>
      <find>expand</find>
      <find>io.mni</find>
      <find>jupyterlab</find>
      <find>onehot</find>
      <find>output</find>
      <find>delta_z1</find>
      <find>layer2 =</find>
      <find>testingImages</find>
      <find>numpy</find>
      <find>xtens</find>
      <find>xarray</find>
    </findStrings>
  </component>
  <component name="Git.Settings">
    <option name="RECENT_GIT_ROOT_PATH" value="$PROJECT_DIR$" />
  </component>
  <component name="IdeDocumentHistory">
    <option name="CHANGED_PATHS">
      <list>
        <option value="$PROJECT_DIR$/src/env/datascienv.yml" />
        <option value="$PROJECT_DIR$/src/Algorithms/FunctionDiffInt/numdiffstudy.py" />
      </list>
    </option>
  </component>
  <component name="JsBuildToolGruntFileManager" detection-done="true" sorting="DEFINITION_ORDER" />
  <component name="JsBuildToolPackageJson" detection-done="true" sorting="DEFINITION_ORDER" />
  <component name="JsGulpfileManager">
    <detection-done>true</detection-done>
    <sorting>DEFINITION_ORDER</sorting>
  </component>
  <component name="NodePackageJsonFileManager">
    <packageJsonPaths />
  </component>
  <component name="ProjectFrameBounds">
<<<<<<< HEAD
    <option name="x" value="84" />
    <option name="y" value="24" />
    <option name="width" value="1257" />
    <option name="height" value="762" />
=======
    <option name="x" value="286" />
    <option name="y" value="50" />
    <option name="width" value="1608" />
    <option name="height" value="871" />
>>>>>>> ca14fdda
  </component>
  <component name="ProjectView">
    <navigator proportions="" version="1">
      <autoscrollFromSource ProjectPane="true" />
      <foldersAlwaysOnTop value="true" />
    </navigator>
    <panes>
<<<<<<< HEAD
=======
      <pane id="Scope" />
>>>>>>> ca14fdda
      <pane id="ProjectPane">
        <subPane>
          <expand>
            <path>
              <item name="PythonNeuralNetworks" type="b2602c69:ProjectViewProjectNode" />
              <item name="PythonNeuralNetworks" type="462c0819:PsiDirectoryNode" />
            </path>
            <path>
              <item name="PythonNeuralNetworks" type="b2602c69:ProjectViewProjectNode" />
              <item name="PythonNeuralNetworks" type="462c0819:PsiDirectoryNode" />
              <item name="src" type="462c0819:PsiDirectoryNode" />
            </path>
<<<<<<< HEAD
=======
            <path>
              <item name="PythonNeuralNetworks" type="b2602c69:ProjectViewProjectNode" />
              <item name="PythonNeuralNetworks" type="462c0819:PsiDirectoryNode" />
              <item name="src" type="462c0819:PsiDirectoryNode" />
              <item name="Algorithms" type="462c0819:PsiDirectoryNode" />
            </path>
            <path>
              <item name="PythonNeuralNetworks" type="b2602c69:ProjectViewProjectNode" />
              <item name="PythonNeuralNetworks" type="462c0819:PsiDirectoryNode" />
              <item name="src" type="462c0819:PsiDirectoryNode" />
              <item name="Algorithms" type="462c0819:PsiDirectoryNode" />
              <item name="FunctionDiffInt" type="462c0819:PsiDirectoryNode" />
            </path>
            <path>
              <item name="PythonNeuralNetworks" type="b2602c69:ProjectViewProjectNode" />
              <item name="PythonNeuralNetworks" type="462c0819:PsiDirectoryNode" />
              <item name="src" type="462c0819:PsiDirectoryNode" />
              <item name="env" type="462c0819:PsiDirectoryNode" />
            </path>
            <path>
              <item name="PythonNeuralNetworks" type="b2602c69:ProjectViewProjectNode" />
              <item name="External Libraries" type="cb654da1:ExternalLibrariesNode" />
            </path>
            <path>
              <item name="PythonNeuralNetworks" type="b2602c69:ProjectViewProjectNode" />
              <item name="External Libraries" type="cb654da1:ExternalLibrariesNode" />
              <item name="&lt; Python 3.6 (datasci_env) &gt;" type="70bed36:NamedLibraryElementNode" />
            </path>
            <path>
              <item name="PythonNeuralNetworks" type="b2602c69:ProjectViewProjectNode" />
              <item name="External Libraries" type="cb654da1:ExternalLibrariesNode" />
              <item name="&lt; Python 3.6 (datasci_env) &gt;" type="70bed36:NamedLibraryElementNode" />
              <item name="-1623906201" type="70582d5e:PySkeletonsNode" />
            </path>
            <path>
              <item name="PythonNeuralNetworks" type="b2602c69:ProjectViewProjectNode" />
              <item name="External Libraries" type="cb654da1:ExternalLibrariesNode" />
              <item name="&lt; Python 3.6 (datasci_env) &gt;" type="70bed36:NamedLibraryElementNode" />
              <item name="-1623906201" type="70582d5e:PySkeletonsNode" />
              <item name="numpy" type="462c0819:PsiDirectoryNode" />
            </path>
            <path>
              <item name="PythonNeuralNetworks" type="b2602c69:ProjectViewProjectNode" />
              <item name="External Libraries" type="cb654da1:ExternalLibrariesNode" />
              <item name="&lt; Python 3.6 (datasci_env) &gt;" type="70bed36:NamedLibraryElementNode" />
              <item name="-1623906201" type="70582d5e:PySkeletonsNode" />
              <item name="numpy" type="462c0819:PsiDirectoryNode" />
              <item name="core" type="462c0819:PsiDirectoryNode" />
            </path>
            <path>
              <item name="PythonNeuralNetworks" type="b2602c69:ProjectViewProjectNode" />
              <item name="External Libraries" type="cb654da1:ExternalLibrariesNode" />
              <item name="&lt; Python 3.6 (datasci_env) &gt;" type="70bed36:NamedLibraryElementNode" />
              <item name="python-skeletons" type="51189727:PyUserSkeletonsNode" />
            </path>
            <path>
              <item name="PythonNeuralNetworks" type="b2602c69:ProjectViewProjectNode" />
              <item name="External Libraries" type="cb654da1:ExternalLibrariesNode" />
              <item name="&lt; Python 3.6 (datasci_env) &gt;" type="70bed36:NamedLibraryElementNode" />
              <item name="python-skeletons" type="51189727:PyUserSkeletonsNode" />
              <item name="numpy" type="462c0819:PsiDirectoryNode" />
            </path>
            <path>
              <item name="PythonNeuralNetworks" type="b2602c69:ProjectViewProjectNode" />
              <item name="External Libraries" type="cb654da1:ExternalLibrariesNode" />
              <item name="&lt; Python 3.6 (datasci_env) &gt;" type="70bed36:NamedLibraryElementNode" />
              <item name="python-skeletons" type="51189727:PyUserSkeletonsNode" />
              <item name="numpy" type="462c0819:PsiDirectoryNode" />
              <item name="core" type="462c0819:PsiDirectoryNode" />
            </path>
            <path>
              <item name="PythonNeuralNetworks" type="b2602c69:ProjectViewProjectNode" />
              <item name="External Libraries" type="cb654da1:ExternalLibrariesNode" />
              <item name="&lt; Python 3.6 (datasci_env) &gt;" type="70bed36:NamedLibraryElementNode" />
              <item name="python3.6" type="b5f07198:RTreeStructureProvider$1" />
            </path>
            <path>
              <item name="PythonNeuralNetworks" type="b2602c69:ProjectViewProjectNode" />
              <item name="External Libraries" type="cb654da1:ExternalLibrariesNode" />
              <item name="&lt; Python 3.6 (datasci_env) &gt;" type="70bed36:NamedLibraryElementNode" />
              <item name="python3.6" type="b5f07198:RTreeStructureProvider$1" />
              <item name="site-packages" type="462c0819:PsiDirectoryNode" />
            </path>
            <path>
              <item name="PythonNeuralNetworks" type="b2602c69:ProjectViewProjectNode" />
              <item name="External Libraries" type="cb654da1:ExternalLibrariesNode" />
              <item name="&lt; Python 3.6 (datasci_env) &gt;" type="70bed36:NamedLibraryElementNode" />
              <item name="python3.6" type="b5f07198:RTreeStructureProvider$1" />
              <item name="site-packages" type="462c0819:PsiDirectoryNode" />
              <item name="numdifftools" type="462c0819:PsiDirectoryNode" />
            </path>
            <path>
              <item name="PythonNeuralNetworks" type="b2602c69:ProjectViewProjectNode" />
              <item name="External Libraries" type="cb654da1:ExternalLibrariesNode" />
              <item name="&lt; Python 3.6 (datasci_env) &gt;" type="70bed36:NamedLibraryElementNode" />
              <item name="python3.6" type="b5f07198:RTreeStructureProvider$1" />
              <item name="site-packages" type="462c0819:PsiDirectoryNode" />
              <item name="numpy" type="462c0819:PsiDirectoryNode" />
            </path>
            <path>
              <item name="PythonNeuralNetworks" type="b2602c69:ProjectViewProjectNode" />
              <item name="External Libraries" type="cb654da1:ExternalLibrariesNode" />
              <item name="&lt; Python 3.6 (datasci_env) &gt;" type="70bed36:NamedLibraryElementNode" />
              <item name="python3.6" type="b5f07198:RTreeStructureProvider$1" />
              <item name="site-packages" type="462c0819:PsiDirectoryNode" />
              <item name="numpy" type="462c0819:PsiDirectoryNode" />
              <item name="core" type="462c0819:PsiDirectoryNode" />
            </path>
>>>>>>> ca14fdda
          </expand>
          <select />
        </subPane>
      </pane>
<<<<<<< HEAD
      <pane id="Scope" />
=======
>>>>>>> ca14fdda
      <pane id="PackagesPane" />
    </panes>
  </component>
  <component name="PropertiesComponent">
    <property name="GoToClass.includeLibraries" value="false" />
    <property name="GoToClass.toSaveIncludeLibraries" value="false" />
    <property name="GoToFile.includeJavaFiles" value="false" />
    <property name="MemberChooser.copyJavadoc" value="false" />
    <property name="MemberChooser.showClasses" value="true" />
    <property name="MemberChooser.sorted" value="false" />
    <property name="WebServerToolWindowFactoryState" value="false" />
    <property name="aspect.path.notification.shown" value="true" />
<<<<<<< HEAD
    <property name="com.android.tools.idea.instantapp.provision.ProvisionBeforeRunTaskProvider.myTimeStamp" value="1561116841577" />
    <property name="last_opened_file_path" value="$PROJECT_DIR$" />
=======
    <property name="last_opened_file_path" value="$PROJECT_DIR$/../../../bin/python/conda3/envs/datasci_env" />
>>>>>>> ca14fdda
    <property name="options.lastSelected" value="configurable.group.appearance" />
    <property name="options.searchVisible" value="true" />
    <property name="options.splitter.details.proportions" value="0.2" />
    <property name="options.splitter.main.proportions" value="0.3" />
    <property name="project.structure.last.edited" value="SDKs" />
    <property name="project.structure.proportion" value="0.15" />
<<<<<<< HEAD
    <property name="project.structure.side.proportion" value="0.2" />
    <property name="settings.editor.selected.configurable" value="reference.settingsdialog.IDE.editor.colors.Language Defaults" />
=======
    <property name="project.structure.side.proportion" value="0.39833158" />
    <property name="settings.editor.selected.configurable" value="preferences.pluginManager" />
  </component>
  <component name="PsiViewer.ProjectComponent">
    <option name="HIGHLIGHT" value="false" />
    <option name="FILTER_WHITESPACE" value="false" />
    <option name="SHOW_PROPERTIES" value="true" />
    <option name="SPLIT_DIVIDER_POSITION" value="300" />
    <option name="AUTOSCROLL_TO_SOURCE" value="false" />
    <option name="AUTOSCROLL_FROM_SOURCE" value="false" />
>>>>>>> ca14fdda
  </component>
  <component name="RecentsManager">
    <key name="CopyFile.RECENT_KEYS">
      <recent name="$PROJECT_DIR$/src/TensorflowTutorial" />
    </key>
    <key name="MoveFile.RECENT_KEYS">
      <recent name="$PROJECT_DIR$/src/BookLearning" />
      <recent name="$PROJECT_DIR$/src/Nielson_NeuralNetworksAndDeepLearning" />
      <recent name="$PROJECT_DIR$/src/data" />
      <recent name="$PROJECT_DIR$/src" />
      <recent name="$PROJECT_DIR$/src/IO" />
    </key>
  </component>
  <component name="RunDashboard">
    <option name="ruleStates">
      <list>
        <RuleState>
          <option name="name" value="ConfigurationTypeDashboardGroupingRule" />
        </RuleState>
        <RuleState>
          <option name="name" value="StatusDashboardGroupingRule" />
        </RuleState>
      </list>
    </option>
  </component>
<<<<<<< HEAD
  <component name="RunManager" selected="Python.DanAloni_BackpropWithTensorflow">
    <configuration default="true" type="AndroidTestRunConfigurationType" factoryName="Android Tests">
      <module name="" />
      <option name="TESTING_TYPE" value="0" />
      <option name="INSTRUMENTATION_RUNNER_CLASS" value="" />
      <option name="METHOD_NAME" value="" />
      <option name="CLASS_NAME" value="" />
      <option name="PACKAGE_NAME" value="" />
      <option name="EXTRA_OPTIONS" value="" />
      <option name="TARGET_SELECTION_MODE" value="SHOW_DIALOG" />
      <option name="PREFERRED_AVD" value="" />
      <option name="CLEAR_LOGCAT" value="false" />
      <option name="SHOW_LOGCAT_AUTOMATICALLY" value="false" />
      <option name="SKIP_NOOP_APK_INSTALLATIONS" value="true" />
      <option name="FORCE_STOP_RUNNING_APP" value="true" />
      <option name="DEBUGGER_TYPE" value="Java" />
      <option name="USE_LAST_SELECTED_DEVICE" value="false" />
      <option name="PREFERRED_AVD" value="" />
      <Java />
      <Profilers>
        <option name="ENABLE_ADVANCED_PROFILING" value="true" />
        <option name="GAPID_ENABLED" value="false" />
        <option name="GAPID_DISABLE_PCS" value="false" />
        <option name="SUPPORT_LIB_ENABLED" value="true" />
        <option name="INSTRUMENTATION_ENABLED" value="true" />
      </Profilers>
      <method />
    </configuration>
    <configuration default="true" type="ArquillianJUnit" factoryName="" nameIsGenerated="true">
      <extension name="coverage" enabled="false" merge="false" sample_coverage="true" runner="idea" />
      <module name="" />
      <option name="arquillianRunConfiguration">
        <value>
          <option name="containerStateName" value="" />
        </value>
      </option>
      <option name="ALTERNATIVE_JRE_PATH_ENABLED" value="false" />
      <option name="ALTERNATIVE_JRE_PATH" />
      <option name="PACKAGE_NAME" />
      <option name="MAIN_CLASS_NAME" />
      <option name="METHOD_NAME" />
      <option name="TEST_OBJECT" value="class" />
      <option name="VM_PARAMETERS" />
      <option name="PARAMETERS" />
      <option name="WORKING_DIRECTORY" />
      <option name="ENV_VARIABLES" />
      <option name="PASS_PARENT_ENVS" value="true" />
      <option name="TEST_SEARCH_SCOPE">
        <value defaultName="singleModule" />
      </option>
      <envs />
      <patterns />
      <method />
    </configuration>
    <configuration default="true" type="ArquillianTestNG" factoryName="">
      <extension name="coverage" enabled="false" merge="false" sample_coverage="true" runner="idea" />
      <module name="" />
      <option name="arquillianRunConfiguration">
        <value>
          <option name="containerStateName" value="" />
        </value>
      </option>
      <option name="ALTERNATIVE_JRE_PATH_ENABLED" value="false" />
      <option name="ALTERNATIVE_JRE_PATH" />
      <option name="SUITE_NAME" />
      <option name="PACKAGE_NAME" />
      <option name="MAIN_CLASS_NAME" />
      <option name="METHOD_NAME" />
      <option name="GROUP_NAME" />
      <option name="TEST_OBJECT" value="CLASS" />
      <option name="VM_PARAMETERS" />
      <option name="PARAMETERS" />
      <option name="WORKING_DIRECTORY" />
      <option name="OUTPUT_DIRECTORY" />
      <option name="ANNOTATION_TYPE" />
      <option name="ENV_VARIABLES" />
      <option name="PASS_PARENT_ENVS" value="true" />
      <option name="TEST_SEARCH_SCOPE">
        <value defaultName="singleModule" />
      </option>
      <option name="USE_DEFAULT_REPORTERS" value="false" />
      <option name="PROPERTIES_FILE" />
      <envs />
      <properties />
      <listeners />
      <method />
    </configuration>
    <configuration default="true" type="CabalRunConfiguration" factoryName="Haskell">
      <module name="" />
      <setting name="executableName" value="" />
      <setting name="parameters" value="" />
      <setting name="workingDir" value="" />
      <environmetVariables />
      <method />
    </configuration>
    <configuration default="true" type="Cold Fusion runner description" factoryName="Cold Fusion" custom_browser="" web_path="">
      <method />
    </configuration>
    <configuration default="true" type="CucumberJavaRunConfigurationType" factoryName="Cucumber java">
      <extension name="coverage" enabled="false" merge="false" sample_coverage="true" runner="idea" />
      <option name="myFilePath" />
      <option name="GLUE" />
      <option name="myNameFilter" />
      <option name="myGeneratedName" />
      <option name="MAIN_CLASS_NAME" />
      <option name="VM_PARAMETERS" />
      <option name="PROGRAM_PARAMETERS" />
      <option name="WORKING_DIRECTORY" />
      <option name="ALTERNATIVE_JRE_PATH_ENABLED" value="false" />
      <option name="ALTERNATIVE_JRE_PATH" />
      <option name="ENABLE_SWING_INSPECTOR" value="false" />
      <option name="ENV_VARIABLES" />
      <option name="PASS_PARENT_ENVS" value="true" />
      <module name="" />
      <envs />
      <method />
    </configuration>
    <configuration default="true" type="DjangoTestsConfigurationType" factoryName="Django tests">
      <option name="INTERPRETER_OPTIONS" value="" />
      <option name="PARENT_ENVS" value="true" />
      <envs>
        <env name="PYTHONUNBUFFERED" value="1" />
      </envs>
      <option name="SDK_HOME" value="" />
      <option name="WORKING_DIRECTORY" value="" />
      <option name="IS_MODULE_SDK" value="false" />
      <option name="ADD_CONTENT_ROOTS" value="true" />
      <option name="ADD_SOURCE_ROOTS" value="true" />
      <module name="PythonNeuralNetworkAlgos" />
      <EXTENSION ID="PythonCoverageRunConfigurationExtension" enabled="false" sample_coverage="true" runner="coverage.py" />
      <option name="TARGET" value="" />
      <option name="SETTINGS_FILE" value="" />
      <option name="CUSTOM_SETTINGS" value="false" />
      <option name="USE_OPTIONS" value="false" />
      <option name="OPTIONS" value="" />
      <method />
    </configuration>
    <configuration default="true" type="FlashRunConfigurationType" factoryName="Flash App">
      <option name="BCName" value="" />
      <option name="IOSSimulatorSdkPath" value="" />
      <option name="adlOptions" value="" />
      <option name="airProgramParameters" value="" />
      <option name="appDescriptorForEmulator" value="Android" />
      <option name="debugTransport" value="USB" />
      <option name="debuggerSdkRaw" value="BC SDK" />
      <option name="emulator" value="NexusOne" />
      <option name="emulatorAdlOptions" value="" />
      <option name="fastPackaging" value="true" />
      <option name="fullScreenHeight" value="0" />
      <option name="fullScreenWidth" value="0" />
      <option name="launchUrl" value="false" />
      <option name="launcherParameters">
        <LauncherParameters>
          <option name="browser" value="a7bb68e0-33c0-4d6f-a81a-aac1fdb870c8" />
          <option name="launcherType" value="OSDefault" />
          <option name="newPlayerInstance" value="false" />
          <option name="playerPath" value="/usr/bin/flashplayerdebugger" />
        </LauncherParameters>
      </option>
      <option name="mobileRunTarget" value="Emulator" />
      <option name="moduleName" value="" />
      <option name="overriddenMainClass" value="" />
      <option name="overriddenOutputFileName" value="" />
      <option name="overrideMainClass" value="false" />
      <option name="runTrusted" value="true" />
      <option name="screenDpi" value="0" />
      <option name="screenHeight" value="0" />
      <option name="screenWidth" value="0" />
      <option name="url" value="http://" />
      <option name="usbDebugPort" value="7936" />
      <method />
    </configuration>
    <configuration default="true" type="FlexUnitRunConfigurationType" factoryName="FlexUnit" appDescriptorForEmulator="Android" class_name="" emulatorAdlOptions="" method_name="" package_name="" scope="Class">
      <option name="BCName" value="" />
      <option name="launcherParameters">
        <LauncherParameters>
          <option name="browser" value="a7bb68e0-33c0-4d6f-a81a-aac1fdb870c8" />
          <option name="launcherType" value="OSDefault" />
          <option name="newPlayerInstance" value="false" />
          <option name="playerPath" value="/usr/bin/flashplayerdebugger" />
        </LauncherParameters>
      </option>
      <option name="moduleName" value="" />
      <option name="trusted" value="true" />
      <method />
    </configuration>
    <configuration default="true" type="GrailsRunConfigurationType" factoryName="Grails">
      <setting name="vmparams" value="" />
      <setting name="cmdLine" value="run-app" />
      <setting name="passParentEnv" value="true" />
      <setting name="launchBrowser" value="true" />
      <setting name="launchBrowserUrl" value="" />
      <setting name="depsClasspath" value="false" />
      <method />
    </configuration>
    <configuration default="true" type="JavaScriptTestRunnerJest" factoryName="Jest">
      <node-interpreter value="project" />
      <working-dir value="" />
      <envs />
      <scope-kind value="ALL" />
      <method />
    </configuration>
    <configuration default="true" type="JavaScriptTestRunnerProtractor" factoryName="Protractor">
      <config-file value="" />
      <node-interpreter value="project" />
      <envs />
      <method />
    </configuration>
    <configuration default="true" type="JavascriptDebugType" factoryName="JavaScript Debug">
      <method />
    </configuration>
    <configuration default="true" type="PyBehaveRunConfigurationType" factoryName="Behave">
      <option name="INTERPRETER_OPTIONS" value="" />
      <option name="PARENT_ENVS" value="true" />
      <envs />
      <option name="SDK_HOME" value="" />
      <option name="WORKING_DIRECTORY" value="" />
      <option name="IS_MODULE_SDK" value="false" />
      <option name="ADD_CONTENT_ROOTS" value="true" />
      <option name="ADD_SOURCE_ROOTS" value="true" />
      <module name="PythonNeuralNetworkAlgos" />
      <EXTENSION ID="PythonCoverageRunConfigurationExtension" enabled="false" sample_coverage="true" runner="coverage.py" />
      <option name="ADDITIONAL_ARGS" value="" />
      <method />
    </configuration>
    <configuration default="true" type="PyLettuceRunConfigurationType" factoryName="Lettuce">
      <option name="INTERPRETER_OPTIONS" value="" />
      <option name="PARENT_ENVS" value="true" />
      <envs />
      <option name="SDK_HOME" value="" />
      <option name="WORKING_DIRECTORY" value="" />
      <option name="IS_MODULE_SDK" value="false" />
      <option name="ADD_CONTENT_ROOTS" value="true" />
      <option name="ADD_SOURCE_ROOTS" value="true" />
      <module name="PythonNeuralNetworkAlgos" />
      <EXTENSION ID="PythonCoverageRunConfigurationExtension" enabled="false" sample_coverage="true" runner="coverage.py" />
      <option name="ADDITIONAL_ARGS" value="" />
      <method />
    </configuration>
    <configuration default="true" type="SpringBootApplicationConfigurationType" factoryName="Spring Boot">
      <extension name="coverage" enabled="false" merge="false" sample_coverage="true" runner="idea" />
      <module name="" />
      <envs />
      <method />
    </configuration>
    <configuration default="true" type="js.build_tools.gulp" factoryName="Gulp.js">
      <node-interpreter>project</node-interpreter>
      <node-options />
      <gulpfile />
      <tasks />
      <arguments />
      <envs />
      <method />
    </configuration>
    <configuration default="true" type="js.build_tools.npm" factoryName="npm">
      <command value="run" />
      <scripts />
      <node-interpreter value="project" />
      <envs />
      <method />
    </configuration>
    <configuration default="true" type="osgi.bnd.run" factoryName="Run Launcher">
      <method />
    </configuration>
    <configuration default="true" type="osgi.bnd.run" factoryName="Test Launcher (JUnit)">
      <method />
    </configuration>
    <configuration default="true" type="Applet">
      <option name="POLICY_FILE" value="$APPLICATION_HOME_DIR$/bin/appletviewer.policy" />
      <method v="2">
        <option name="Make" enabled="true" />
      </method>
    </configuration>
    <configuration default="true" type="Application" factoryName="Application">
      <option name="WORKING_DIRECTORY" value="$PROJECT_DIR$" />
      <method v="2">
        <option name="Make" enabled="true" />
      </method>
    </configuration>
    <configuration default="true" type="JUnit" factoryName="JUnit">
      <option name="TEST_OBJECT" value="class" />
      <option name="WORKING_DIRECTORY" value="$MODULE_DIR$" />
      <method v="2">
        <option name="Make" enabled="true" />
      </method>
    </configuration>
    <configuration default="true" type="JetRunConfigurationType" factoryName="Kotlin">
      <module name="PythonNeuralNetworkAlgos" />
      <option name="VM_PARAMETERS" />
      <option name="PROGRAM_PARAMETERS" />
=======
  <component name="RunManager">
    <configuration default="true" type="Application" factoryName="Application">
      <option name="WORKING_DIRECTORY" value="$PROJECT_DIR$" />
    </configuration>
    <configuration default="true" type="JUnit" factoryName="JUnit">
      <option name="ALTERNATIVE_JRE_PATH_ENABLED" value="false" />
      <option name="ALTERNATIVE_JRE_PATH" />
      <option name="PACKAGE_NAME" />
      <option name="MAIN_CLASS_NAME" />
      <option name="METHOD_NAME" />
      <option name="TEST_OBJECT" value="class" />
      <option name="VM_PARAMETERS" value="-ea" />
      <option name="PARAMETERS" />
      <option name="WORKING_DIRECTORY" value="%MODULE_WORKING_DIR%" />
      <option name="PASS_PARENT_ENVS" value="true" />
      <option name="TEST_SEARCH_SCOPE">
        <value defaultName="singleModule" />
      </option>
      <patterns />
    </configuration>
    <configuration name="numdiffstudy" type="PythonConfigurationType" factoryName="Python" temporary="true">
      <module name="PythonNeuralNetworks" />
      <option name="INTERPRETER_OPTIONS" value="" />
      <option name="PARENT_ENVS" value="true" />
      <envs>
        <env name="PYTHONUNBUFFERED" value="1" />
      </envs>
      <option name="SDK_HOME" value="" />
      <option name="WORKING_DIRECTORY" value="$PROJECT_DIR$/src/Algorithms/FunctionDiffInt" />
      <option name="IS_MODULE_SDK" value="true" />
      <option name="ADD_CONTENT_ROOTS" value="true" />
      <option name="ADD_SOURCE_ROOTS" value="true" />
      <EXTENSION ID="PythonCoverageRunConfigurationExtension" runner="coverage.py" />
      <option name="SCRIPT_NAME" value="$PROJECT_DIR$/src/Algorithms/FunctionDiffInt/numdiffstudy.py" />
      <option name="PARAMETERS" value="" />
      <option name="SHOW_COMMAND_LINE" value="false" />
      <option name="EMULATE_TERMINAL" value="false" />
      <option name="MODULE_MODE" value="false" />
    </configuration>
    <configuration default="true" type="TestNG" factoryName="TestNG">
>>>>>>> ca14fdda
      <option name="ALTERNATIVE_JRE_PATH_ENABLED" value="false" />
      <option name="ALTERNATIVE_JRE_PATH" />
      <option name="PASS_PARENT_ENVS" value="true" />
      <option name="MAIN_CLASS_NAME" />
      <option name="WORKING_DIRECTORY" />
      <method v="2">
        <option name="Make" enabled="true" />
      </method>
    </configuration>
    <configuration default="true" type="KotlinStandaloneScriptRunConfigurationType" factoryName="Kotlin script">
      <option name="filePath" />
      <option name="vmParameters" />
      <option name="alternativeJrePath" />
      <option name="programParameters" />
      <option name="passParentEnvs" value="true" />
      <option name="workingDirectory" />
      <option name="isAlternativeJrePathEnabled" value="false" />
      <option name="VM_PARAMETERS" />
      <option name="PROGRAM_PARAMETERS" />
      <option name="ALTERNATIVE_JRE_PATH_ENABLED" value="false" />
      <option name="ALTERNATIVE_JRE_PATH" />
      <option name="PASS_PARENT_ENVS" value="true" />
      <option name="MAIN_CLASS_NAME" />
      <option name="WORKING_DIRECTORY" />
      <module name="" />
      <option name="filePath" />
      <option name="vmParameters" />
      <option name="alternativeJrePath" />
      <option name="programParameters" />
      <option name="passParentEnvs" value="true" />
      <option name="workingDirectory" />
      <option name="isAlternativeJrePathEnabled" value="false" />
      <option name="VM_PARAMETERS" />
      <option name="PROGRAM_PARAMETERS" />
      <option name="ALTERNATIVE_JRE_PATH_ENABLED" value="false" />
      <option name="ALTERNATIVE_JRE_PATH" />
      <option name="PASS_PARENT_ENVS" value="true" />
      <option name="MAIN_CLASS_NAME" />
      <option name="WORKING_DIRECTORY" />
      <method v="2">
        <option name="Make" enabled="true" />
      </method>
    </configuration>
    <configuration name="DanAloni_BackpropWithTensorflow" type="PythonConfigurationType" factoryName="Python" temporary="true">
      <module name="PythonNeuralNetworks" />
      <option name="INTERPRETER_OPTIONS" value="" />
      <option name="PARENT_ENVS" value="true" />
      <envs>
        <env name="PYTHONUNBUFFERED" value="1" />
      </envs>
      <option name="SDK_HOME" value="" />
      <option name="WORKING_DIRECTORY" value="$PROJECT_DIR$/src/TensorflowTutorial" />
      <option name="IS_MODULE_SDK" value="true" />
      <option name="ADD_CONTENT_ROOTS" value="true" />
      <option name="ADD_SOURCE_ROOTS" value="true" />
      <EXTENSION ID="PythonCoverageRunConfigurationExtension" enabled="false" sample_coverage="true" runner="coverage.py" />
      <option name="SCRIPT_NAME" value="$PROJECT_DIR$/src/TensorflowTutorial/DanAloni_BackpropWithTensorflow.py" />
      <option name="PARAMETERS" value="" />
      <option name="SHOW_COMMAND_LINE" value="false" />
      <option name="EMULATE_TERMINAL" value="false" />
      <option name="MODULE_MODE" value="false" />
      <option name="REDIRECT_INPUT" value="false" />
      <option name="INPUT_FILE" value="" />
      <method v="2" />
    </configuration>
    <configuration name="NotAnotherMNISTTutorial" type="PythonConfigurationType" factoryName="Python" temporary="true">
      <module name="PythonNeuralNetworks" />
      <option name="INTERPRETER_OPTIONS" value="" />
      <option name="PARENT_ENVS" value="true" />
      <envs>
        <env name="PYTHONUNBUFFERED" value="1" />
      </envs>
      <option name="SDK_HOME" value="" />
      <option name="WORKING_DIRECTORY" value="$PROJECT_DIR$/src/TensorflowTutorial" />
      <option name="IS_MODULE_SDK" value="true" />
      <option name="ADD_CONTENT_ROOTS" value="true" />
      <option name="ADD_SOURCE_ROOTS" value="true" />
      <EXTENSION ID="PythonCoverageRunConfigurationExtension" enabled="false" sample_coverage="true" runner="coverage.py" />
      <option name="SCRIPT_NAME" value="$PROJECT_DIR$/src/TensorflowTutorial/NotAnotherMNISTTutorial.py" />
      <option name="PARAMETERS" value="" />
      <option name="SHOW_COMMAND_LINE" value="false" />
      <option name="EMULATE_TERMINAL" value="false" />
      <option name="MODULE_MODE" value="false" />
      <option name="REDIRECT_INPUT" value="false" />
      <option name="INPUT_FILE" value="" />
      <method v="2" />
    </configuration>
    <configuration name="TensorflowCoreTutorial" type="PythonConfigurationType" factoryName="Python" temporary="true">
      <module name="PythonNeuralNetworks" />
      <option name="INTERPRETER_OPTIONS" value="" />
      <option name="PARENT_ENVS" value="true" />
      <envs>
        <env name="PYTHONUNBUFFERED" value="1" />
      </envs>
      <option name="SDK_HOME" value="" />
      <option name="WORKING_DIRECTORY" value="$PROJECT_DIR$/src/TensorflowTutorial" />
      <option name="IS_MODULE_SDK" value="true" />
      <option name="ADD_CONTENT_ROOTS" value="true" />
      <option name="ADD_SOURCE_ROOTS" value="true" />
      <EXTENSION ID="PythonCoverageRunConfigurationExtension" enabled="false" sample_coverage="true" runner="coverage.py" />
      <option name="SCRIPT_NAME" value="$PROJECT_DIR$/src/TensorflowTutorial/TensorflowCoreTutorial.py" />
      <option name="PARAMETERS" value="" />
      <option name="SHOW_COMMAND_LINE" value="false" />
      <option name="EMULATE_TERMINAL" value="false" />
      <option name="MODULE_MODE" value="false" />
      <option name="REDIRECT_INPUT" value="false" />
      <option name="INPUT_FILE" value="" />
      <method v="2" />
    </configuration>
    <configuration name="TensorflowMNISTTutorial" type="PythonConfigurationType" factoryName="Python" temporary="true">
      <module name="PythonNeuralNetworkAlgos" />
      <option name="INTERPRETER_OPTIONS" value="" />
      <option name="PARENT_ENVS" value="true" />
      <envs>
        <env name="PYTHONUNBUFFERED" value="1" />
      </envs>
      <option name="SDK_HOME" value="" />
      <option name="WORKING_DIRECTORY" value="$PROJECT_DIR$/src/TensorflowTutorial" />
      <option name="IS_MODULE_SDK" value="true" />
      <option name="ADD_CONTENT_ROOTS" value="true" />
      <option name="ADD_SOURCE_ROOTS" value="true" />
      <EXTENSION ID="PythonCoverageRunConfigurationExtension" enabled="false" sample_coverage="true" runner="coverage.py" />
      <option name="SCRIPT_NAME" value="$PROJECT_DIR$/src/TensorflowTutorial/TensorflowMNISTTutorial.py" />
      <option name="PARAMETERS" value="" />
      <option name="SHOW_COMMAND_LINE" value="false" />
      <option name="EMULATE_TERMINAL" value="false" />
      <option name="MODULE_MODE" value="false" />
      <option name="REDIRECT_INPUT" value="false" />
      <option name="INPUT_FILE" value="" />
      <method v="2" />
    </configuration>
    <configuration default="true" type="PythonConfigurationType" factoryName="Python">
      <module name="PythonNeuralNetworkAlgos" />
      <option name="INTERPRETER_OPTIONS" value="" />
      <option name="PARENT_ENVS" value="true" />
      <envs>
        <env name="PYTHONUNBUFFERED" value="1" />
      </envs>
      <option name="SDK_HOME" value="" />
      <option name="WORKING_DIRECTORY" value="" />
      <option name="IS_MODULE_SDK" value="false" />
      <option name="ADD_CONTENT_ROOTS" value="true" />
      <option name="ADD_SOURCE_ROOTS" value="true" />
      <EXTENSION ID="PythonCoverageRunConfigurationExtension" enabled="false" sample_coverage="true" runner="coverage.py" />
      <option name="SCRIPT_NAME" value="" />
      <option name="PARAMETERS" value="" />
      <option name="SHOW_COMMAND_LINE" value="false" />
      <option name="EMULATE_TERMINAL" value="false" />
      <option name="MODULE_MODE" value="false" />
      <option name="REDIRECT_INPUT" value="false" />
      <option name="INPUT_FILE" value="" />
      <method v="2" />
    </configuration>
    <configuration name="mnistSVM" type="PythonConfigurationType" factoryName="Python" temporary="true">
      <module name="PythonNeuralNetworkAlgos" />
      <option name="INTERPRETER_OPTIONS" value="" />
      <option name="PARENT_ENVS" value="true" />
      <envs>
        <env name="PYTHONUNBUFFERED" value="1" />
      </envs>
      <option name="SDK_HOME" value="" />
      <option name="WORKING_DIRECTORY" value="$PROJECT_DIR$/src" />
      <option name="IS_MODULE_SDK" value="true" />
      <option name="ADD_CONTENT_ROOTS" value="true" />
      <option name="ADD_SOURCE_ROOTS" value="true" />
      <EXTENSION ID="PythonCoverageRunConfigurationExtension" enabled="false" sample_coverage="true" runner="coverage.py" />
      <option name="SCRIPT_NAME" value="$PROJECT_DIR$/src/Nielson_NeuralNetworksAndDeepLearning/mnistSVM.py" />
      <option name="PARAMETERS" value="" />
      <option name="SHOW_COMMAND_LINE" value="false" />
      <option name="EMULATE_TERMINAL" value="false" />
      <option name="MODULE_MODE" value="false" />
      <option name="REDIRECT_INPUT" value="false" />
      <option name="INPUT_FILE" value="" />
      <method v="2" />
    </configuration>
    <configuration default="true" type="TestNG">
      <option name="TEST_OBJECT" value="CLASS" />
<<<<<<< HEAD
      <option name="WORKING_DIRECTORY" value="$MODULE_DIR$" />
      <properties />
      <listeners />
      <method v="2">
        <option name="Make" enabled="true" />
      </method>
    </configuration>
    <configuration default="true" type="Tox" factoryName="Tox">
      <module name="PythonNeuralNetworkAlgos" />
      <option name="INTERPRETER_OPTIONS" value="" />
      <option name="PARENT_ENVS" value="true" />
      <option name="SDK_HOME" value="" />
      <option name="WORKING_DIRECTORY" value="" />
      <option name="IS_MODULE_SDK" value="false" />
      <option name="ADD_CONTENT_ROOTS" value="true" />
      <option name="ADD_SOURCE_ROOTS" value="true" />
      <EXTENSION ID="PythonCoverageRunConfigurationExtension" enabled="false" sample_coverage="true" runner="coverage.py" />
      <method v="2" />
    </configuration>
    <configuration default="true" type="#org.jetbrains.idea.devkit.run.PluginConfigurationType">
      <module name="" />
      <option name="VM_PARAMETERS" value="-Xmx512m -Xms256m -XX:MaxPermSize=250m -ea" />
      <option name="PROGRAM_PARAMETERS" />
      <predefined_log_file enabled="true" id="idea.log" />
      <method v="2">
        <option name="Make" enabled="true" />
      </method>
    </configuration>
    <configuration default="true" type="tests" factoryName="Doctests">
      <module name="PythonNeuralNetworkAlgos" />
      <option name="INTERPRETER_OPTIONS" value="" />
      <option name="PARENT_ENVS" value="true" />
      <option name="SDK_HOME" value="" />
      <option name="WORKING_DIRECTORY" value="" />
      <option name="IS_MODULE_SDK" value="false" />
      <option name="ADD_CONTENT_ROOTS" value="true" />
      <option name="ADD_SOURCE_ROOTS" value="true" />
      <EXTENSION ID="PythonCoverageRunConfigurationExtension" enabled="false" sample_coverage="true" runner="coverage.py" />
      <option name="SCRIPT_NAME" value="" />
      <option name="CLASS_NAME" value="" />
      <option name="METHOD_NAME" value="" />
      <option name="FOLDER_NAME" value="" />
      <option name="TEST_TYPE" value="TEST_SCRIPT" />
      <option name="PATTERN" value="" />
      <option name="USE_PATTERN" value="false" />
      <method v="2" />
    </configuration>
    <configuration default="true" type="tests" factoryName="Unittests">
      <module name="PythonNeuralNetworkAlgos" />
      <option name="INTERPRETER_OPTIONS" value="" />
      <option name="PARENT_ENVS" value="true" />
      <option name="SDK_HOME" value="" />
      <option name="WORKING_DIRECTORY" value="" />
      <option name="IS_MODULE_SDK" value="false" />
      <option name="ADD_CONTENT_ROOTS" value="true" />
      <option name="ADD_SOURCE_ROOTS" value="true" />
      <EXTENSION ID="PythonCoverageRunConfigurationExtension" enabled="false" sample_coverage="true" runner="coverage.py" />
      <option name="_new_additionalArguments" value="&quot;&quot;" />
      <option name="_new_target" value="&quot;.&quot;" />
      <option name="_new_targetType" value="&quot;PATH&quot;" />
      <method v="2" />
    </configuration>
=======
      <option name="VM_PARAMETERS" value="-ea" />
      <option name="PARAMETERS" />
      <option name="WORKING_DIRECTORY" value="%MODULE_WORKING_DIR%" />
      <option name="OUTPUT_DIRECTORY" />
      <option name="PASS_PARENT_ENVS" value="true" />
      <option name="TEST_SEARCH_SCOPE">
        <value defaultName="singleModule" />
      </option>
      <option name="USE_DEFAULT_REPORTERS" value="false" />
      <option name="PROPERTIES_FILE" />
      <properties />
      <listeners />
    </configuration>
    <recent_temporary>
      <list>
        <item itemvalue="Python.numdiffstudy" />
      </list>
    </recent_temporary>
>>>>>>> ca14fdda
  </component>
  <component name="SbtLocalSettings">
    <option name="modificationStamps">
      <map>
        <entry key="/data/projects/playframework-learn/PracticalProbProg" value="1436829282000" />
        <entry key="/data/projects/playframework-learn/figaro" value="1452924875000" />
        <entry key="/data/projects/playframework-learn/fpinscala" value="1452585280592" />
        <entry key="/datascience/projects/statisticallyfit/github/learningalgorithms/scalgos" value="1469195642494" />
        <entry key="/datascience/projects/statisticallyfit/github/learningprogramming/Scala/ScalaKoans" value="1431798648000" />
        <entry key="/datascience/projects/statisticallyfit/github/learningprogramming/Scala/ScalaLinearAlgebra" value="1481039223165" />
        <entry key="/datascience/projects/statisticallyfit/github/learningprogramming/Scala/ScalaTutorial" value="1455267141969" />
        <entry key="/datascience/projects/statisticallyfit/github/learningprogramming/Scala/fpinscalabe" value="1472035449513" />
        <entry key="C:/D/projects/playframework-learn/my-first-app" value="1409582196521" />
      </map>
    </option>
  </component>
<<<<<<< HEAD
  <component name="SvnConfiguration">
    <configuration />
  </component>
=======
>>>>>>> ca14fdda
  <component name="TaskManager">
    <task active="true" id="Default" summary="Default task">
      <changelist id="01d9c829-575d-4ae5-ba1d-93754a165e60" name="Default" comment="" />
      <created>1542914959647</created>
      <option name="number" value="Default" />
      <option name="presentableId" value="Default" />
      <updated>1542914959647</updated>
      <workItem from="1542914961667" duration="110000" />
      <workItem from="1542915523254" duration="31000" />
      <workItem from="1542966157425" duration="3044000" />
      <workItem from="1542976187322" duration="1408000" />
      <workItem from="1542977604815" duration="1206000" />
      <workItem from="1542979309450" duration="9094000" />
      <workItem from="1543047256188" duration="2544000" />
      <workItem from="1543240427596" duration="7374000" />
      <workItem from="1543323385837" duration="4125000" />
      <workItem from="1543328762964" duration="7637000" />
      <workItem from="1543409354193" duration="14629000" />
<<<<<<< HEAD
      <workItem from="1543432477753" duration="1110000" />
      <workItem from="1545640846676" duration="351000" />
=======
      <workItem from="1543432477753" duration="1061000" />
      <workItem from="1561194071037" duration="5633000" />
      <workItem from="1561200078959" duration="8496000" />
    </task>
    <task id="LOCAL-00001" summary="Studying `numdifftools`">
      <created>1561195977702</created>
      <option name="number" value="00001" />
      <option name="presentableId" value="LOCAL-00001" />
      <option name="project" value="LOCAL" />
      <updated>1561195977703</updated>
>>>>>>> ca14fdda
    </task>
    <task id="LOCAL-00002" summary="Studying `numdifftools`">
      <created>1561196265978</created>
      <option name="number" value="00002" />
      <option name="presentableId" value="LOCAL-00002" />
      <option name="project" value="LOCAL" />
      <updated>1561196265978</updated>
    </task>
    <task id="LOCAL-00003" summary="Studying `numdifftools`">
      <created>1561197845691</created>
      <option name="number" value="00003" />
      <option name="presentableId" value="LOCAL-00003" />
      <option name="project" value="LOCAL" />
      <updated>1561197845692</updated>
    </task>
    <task id="LOCAL-00004" summary="Studying `numdifftools`">
      <created>1561220409599</created>
      <option name="number" value="00004" />
      <option name="presentableId" value="LOCAL-00004" />
      <option name="project" value="LOCAL" />
      <updated>1561220409599</updated>
    </task>
    <task id="LOCAL-00005" summary="Studying `numdifftools` and structured, typed, semantically rich ways to express functions&#10;&#10;https://docs.scipy.org/doc/numpy-1.15.0/user/basics.rec.html&#10;http://xarray.pydata.org/en/stable/indexing.html&#10;https://xtensor.readthedocs.io/en/latest/numpy.html">
      <created>1561220976421</created>
      <option name="number" value="00005" />
      <option name="presentableId" value="LOCAL-00005" />
      <option name="project" value="LOCAL" />
      <updated>1561220976421</updated>
    </task>
    <option name="localTasksCounter" value="6" />
    <servers />
  </component>
  <component name="TimeTrackingManager">
<<<<<<< HEAD
    <option name="totallyTimeSpent" value="52663000" />
=======
    <option name="totallyTimeSpent" value="12402000" />
>>>>>>> ca14fdda
  </component>
  <component name="TodoView">
    <todo-panel id="selected-file">
      <is-autoscroll-to-source value="true" />
    </todo-panel>
    <todo-panel id="all">
      <are-packages-shown value="true" />
      <is-autoscroll-to-source value="true" />
    </todo-panel>
  </component>
  <component name="ToolWindowManager">
<<<<<<< HEAD
    <frame x="84" y="24" width="1257" height="762" extended-state="0" />
    <layout>
      <window_info active="true" content_ui="combo" id="Project" order="0" visible="true" weight="0.3904053" />
      <window_info id="Structure" order="1" weight="0.25" />
      <window_info id="Designer" order="2" />
      <window_info id="Image Layers" order="3" />
      <window_info id="UI Designer" order="4" />
      <window_info id="Capture Tool" order="5" />
      <window_info id="Favorites" order="6" side_tool="true" />
      <window_info id="Nl-Palette" order="7" />
      <window_info anchor="bottom" id="Message" order="0" />
      <window_info anchor="bottom" id="Find" order="1" weight="0.328594" />
      <window_info anchor="bottom" id="Run" order="2" weight="0.40126383" />
      <window_info anchor="bottom" id="Debug" order="3" weight="0.39968404" />
      <window_info anchor="bottom" id="Cvs" order="4" weight="0.25" />
      <window_info anchor="bottom" id="Inspection" order="5" weight="0.4" />
      <window_info anchor="bottom" id="TODO" order="6" />
      <window_info anchor="bottom" id="Event Log" order="7" side_tool="true" />
      <window_info anchor="bottom" id="GhcMod" order="8" />
      <window_info anchor="bottom" id="Version Control" order="9" />
      <window_info anchor="bottom" id="Terminal" order="10" />
      <window_info anchor="bottom" id="SBT Execute" order="11" side_tool="true" />
      <window_info anchor="right" id="Commander" order="0" weight="0.4" />
      <window_info anchor="right" id="Ant Build" order="1" weight="0.25" />
      <window_info anchor="right" content_ui="combo" id="Hierarchy" order="2" weight="0.25" />
      <window_info anchor="right" id="PlantUML" order="3" />
      <window_info anchor="right" id="Palette" order="4" />
      <window_info anchor="right" id="Properties" order="5" />
      <window_info anchor="right" id="Cabal" order="6" />
      <window_info anchor="right" id="Capture Analysis" order="7" />
      <window_info anchor="right" id="Data View" order="8" />
      <window_info anchor="right" id="Maven Projects" order="9" />
      <window_info anchor="right" id="Database" order="10" />
      <window_info anchor="right" id="Palette&#9;" order="11" />
      <window_info anchor="right" id="Theme Preview" order="12" />
      <window_info anchor="right" id="Maven" order="13" />
=======
    <frame x="286" y="50" width="1608" height="871" extended-state="0" />
    <layout>
      <window_info anchor="bottom" id="TODO" order="6" />
      <window_info anchor="bottom" id="SBT Console" order="7" />
      <window_info anchor="right" id="Palette&#9;" order="3" />
      <window_info anchor="bottom" id="Event Log" order="7" side_tool="true" />
      <window_info anchor="right" id="PsiViewer" order="3" />
      <window_info anchor="right" id="Maven Projects" order="3" />
      <window_info anchor="bottom" id="Database Changes" order="7" show_stripe_button="false" />
      <window_info anchor="bottom" id="Version Control" order="7" />
      <window_info active="true" anchor="bottom" id="Run" order="2" visible="true" weight="0.4" />
      <window_info anchor="bottom" id="Terminal" order="7" />
      <window_info id="Designer" order="2" />
      <window_info content_ui="combo" id="Project" order="0" visible="true" weight="0.22727273" />
      <window_info anchor="bottom" id="Mypy" />
      <window_info anchor="right" id="R Packages" order="3" />
      <window_info anchor="bottom" id="Docker" order="7" />
      <window_info anchor="right" id="R Graphics" order="3" />
      <window_info anchor="right" id="Database" order="3" />
      <window_info anchor="right" id="SciView" order="3" weight="0.32650447" />
      <window_info id="Structure" order="1" side_tool="true" weight="0.25" />
      <window_info anchor="right" id="Ant Build" order="1" weight="0.25" />
      <window_info id="Favorites" order="2" side_tool="true" />
      <window_info anchor="bottom" id="Debug" order="3" weight="0.3972973" />
      <window_info id="Nl-Palette" order="2" />
      <window_info anchor="bottom" id="SBT Execute" order="7" side_tool="true" />
      <window_info anchor="bottom" id="Inspection" order="5" weight="0.4" />
      <window_info id="Capture Tool" order="2" />
      <window_info anchor="bottom" id="Cvs" order="4" weight="0.25" />
      <window_info anchor="right" id="Theme Preview" order="3" />
      <window_info anchor="bottom" id="Find" order="1" weight="0.328594" />
      <window_info id="Image Layers" order="2" />
      <window_info anchor="right" id="Properties" order="3" />
      <window_info anchor="right" content_ui="combo" id="Hierarchy" order="2" weight="0.25" />
      <window_info anchor="bottom" id="GhcMod" order="7" />
      <window_info anchor="right" id="PlantUML" order="3" />
      <window_info anchor="right" id="Cabal" order="3" />
      <window_info id="UI Designer" order="2" />
      <window_info anchor="right" id="Commander" order="0" weight="0.4" />
      <window_info anchor="right" id="Data View" order="3" />
      <window_info anchor="bottom" id="Message" order="0" />
      <window_info anchor="right" id="Palette" order="3" />
      <window_info anchor="right" id="Capture Analysis" order="3" />
>>>>>>> ca14fdda
    </layout>
  </component>
  <component name="TypeScriptGeneratedFilesManager">
    <option name="version" value="1" />
  </component>
<<<<<<< HEAD
=======
  <component name="VcsContentAnnotationSettings">
    <option name="myLimit" value="2678400000" />
  </component>
  <component name="VcsManagerConfiguration">
    <MESSAGE value="Studying `numdifftools`" />
    <MESSAGE value="Studying `numdifftools` and structured, typed, semantically rich ways to express functions&#10;&#10;https://docs.scipy.org/doc/numpy-1.15.0/user/basics.rec.html&#10;http://xarray.pydata.org/en/stable/indexing.html&#10;https://xtensor.readthedocs.io/en/latest/numpy.html" />
    <option name="LAST_COMMIT_MESSAGE" value="Studying `numdifftools` and structured, typed, semantically rich ways to express functions&#10;&#10;https://docs.scipy.org/doc/numpy-1.15.0/user/basics.rec.html&#10;http://xarray.pydata.org/en/stable/indexing.html&#10;https://xtensor.readthedocs.io/en/latest/numpy.html" />
  </component>
  <component name="XDebuggerManager">
    <breakpoint-manager>
      <breakpoints>
        <line-breakpoint enabled="true" suspend="THREAD" type="python-line">
          <url>file://$PROJECT_DIR$/src/Algorithms/FunctionDiffInt/numdiffstudy.py</url>
          <line>64</line>
          <option name="timeStamp" value="3" />
        </line-breakpoint>
        <line-breakpoint enabled="true" suspend="THREAD" type="python-line">
          <url>file://$PROJECT_DIR$/src/Algorithms/FunctionDiffInt/numdiffstudy.py</url>
          <line>60</line>
          <option name="timeStamp" value="4" />
        </line-breakpoint>
        <line-breakpoint enabled="true" suspend="THREAD" type="python-line">
          <url>file://$PROJECT_DIR$/src/Algorithms/FunctionDiffInt/numdiffstudy.py</url>
          <line>40</line>
          <option name="timeStamp" value="7" />
        </line-breakpoint>
      </breakpoints>
      <default-breakpoints>
        <breakpoint type="python-exception">
          <properties notifyOnTerminate="true" exception="BaseException">
            <option name="notifyOnTerminate" value="true" />
          </properties>
        </breakpoint>
      </default-breakpoints>
      <option name="time" value="8" />
    </breakpoint-manager>
  </component>
>>>>>>> ca14fdda
  <component name="antWorkspaceConfiguration">
    <option name="IS_AUTOSCROLL_TO_SOURCE" value="false" />
    <option name="FILTER_TARGETS" value="false" />
  </component>
  <component name="debuggerHistoryManager">
    <expressions id="evaluateCodeFragment">
      <expression>
        <expression-string>x2.shape</expression-string>
        <language-id>Python</language-id>
        <evaluation-mode>CODE_FRAGMENT</evaluation-mode>
      </expression>
      <expression>
        <expression-string>x1.shape</expression-string>
        <language-id>Python</language-id>
        <evaluation-mode>CODE_FRAGMENT</evaluation-mode>
      </expression>
      <expression>
        <expression-string>np.array(np.dstack((x1s, x2s, x3s))).shape</expression-string>
        <language-id>Python</language-id>
        <evaluation-mode>CODE_FRAGMENT</evaluation-mode>
      </expression>
      <expression>
        <expression-string>np.array(
        np.dstack((x1s, x2s, x3s)))</expression-string>
        <language-id>Python</language-id>
        <evaluation-mode>CODE_FRAGMENT</evaluation-mode>
      </expression>
    </expressions>
    <expressions id="evaluateExpression">
      <expression>
        <expression-string>np.array(list(zip(x1s, x2s, x3s)))[5]</expression-string>
        <language-id>Python</language-id>
        <evaluation-mode>EXPRESSION</evaluation-mode>
      </expression>
      <expression>
        <expression-string>np.array(list(zip(x1s, x2s, x3s)))[2]</expression-string>
        <language-id>Python</language-id>
        <evaluation-mode>EXPRESSION</evaluation-mode>
      </expression>
      <expression>
        <expression-string>np.array(list(zip(x1s, x2s, x3s)))[1]</expression-string>
        <language-id>Python</language-id>
        <evaluation-mode>EXPRESSION</evaluation-mode>
      </expression>
      <expression>
        <expression-string>np.array(list(zip(x1s, x2s, x3s)))[0]</expression-string>
        <language-id>Python</language-id>
        <evaluation-mode>EXPRESSION</evaluation-mode>
      </expression>
      <expression>
        <expression-string>np.array(list(zip(x1s, x2s, x3s)))</expression-string>
        <language-id>Python</language-id>
        <evaluation-mode>EXPRESSION</evaluation-mode>
      </expression>
      <expression>
        <expression-string>xs[0][3]</expression-string>
        <language-id>Python</language-id>
        <evaluation-mode>EXPRESSION</evaluation-mode>
      </expression>
      <expression>
        <expression-string>xs[0][1]</expression-string>
        <language-id>Python</language-id>
        <evaluation-mode>EXPRESSION</evaluation-mode>
      </expression>
      <expression>
        <expression-string>xs[0][0]</expression-string>
        <language-id>Python</language-id>
        <evaluation-mode>EXPRESSION</evaluation-mode>
      </expression>
      <expression>
        <expression-string>xs[0]</expression-string>
        <language-id>Python</language-id>
        <evaluation-mode>EXPRESSION</evaluation-mode>
      </expression>
    </expressions>
  </component>
  <component name="editorHistoryManager">
<<<<<<< HEAD
    <entry file="file://$PROJECT_DIR$/stochasticGradientDescent/data/testing.py" />
    <entry file="file://$PROJECT_DIR$/.gitignore">
      <provider selected="true" editor-type-id="text-editor">
        <state>
          <caret column="4" selection-start-column="4" selection-end-column="4" />
        </state>
      </provider>
    </entry>
=======
    <entry file="file://$PROJECT_DIR$/src/Algorithms/FunctionDiffInt/numdiffstudy.py">
      <provider selected="true" editor-type-id="text-editor">
        <state relative-caret-position="255">
          <caret line="15" lean-forward="true" selection-start-line="15" selection-end-line="15" />
          <folding>
            <element signature="e#0#18#0" expanded="true" />
          </folding>
        </state>
      </provider>
    </entry>
    <entry file="file://$PROJECT_DIR$/../../../bin/python/conda3/envs/datasci_env/lib/python3.6/site-packages/numdifftools/core.py">
      <provider selected="true" editor-type-id="text-editor">
        <state relative-caret-position="9741">
          <caret line="573" column="6" selection-start-line="573" selection-start-column="6" selection-end-line="573" selection-end-column="6" />
        </state>
      </provider>
    </entry>
    <entry file="file://$PROJECT_DIR$/.gitignore">
      <provider selected="true" editor-type-id="text-editor">
        <state relative-caret-position="34">
          <caret line="2" column="7" selection-start-line="2" selection-start-column="7" selection-end-line="2" selection-end-column="7" />
        </state>
      </provider>
    </entry>
    <entry file="file://$PROJECT_DIR$/src/TensorflowTutorial/ManualBackpropWithTensorflow.ipynb">
      <provider selected="true" editor-type-id="ipnb-editor">
        <state>
          <selected id="0" />
        </state>
      </provider>
    </entry>
    <entry file="file://$PROJECT_DIR$/src/TensorflowTutorial/ManualBackpropWithTensorflow.ipynb">
      <provider selected="true" editor-type-id="ipnb-editor">
        <state>
          <selected id="-1" />
        </state>
      </provider>
    </entry>
    <entry file="file://$PROJECT_DIR$/src/TensorflowTutorial/NotAnotherMNISTTutorial2.ipynb" />
    <entry file="file://$PROJECT_DIR$/src/TensorflowTutorial/TensorflowCoreTutorial.py">
      <provider selected="true" editor-type-id="text-editor">
        <state relative-caret-position="1168">
          <caret line="73" column="28" lean-forward="true" selection-start-line="73" selection-start-column="28" selection-end-line="73" selection-end-column="28" />
        </state>
      </provider>
    </entry>
    <entry file="file://$PROJECT_DIR$/src/TensorflowTutorial/NotAnotherMNISTTutorial.py" />
    <entry file="file://$PROJECT_DIR$/src/BookLearning/Nielson_NeuralNetworksAndDeepLearning/Tester.py">
      <provider selected="true" editor-type-id="text-editor">
        <state relative-caret-position="416">
          <caret line="29" column="22" selection-start-line="29" selection-start-column="22" selection-end-line="29" selection-end-column="22" />
        </state>
      </provider>
    </entry>
    <entry file="file://$PROJECT_DIR$/src/BookLearning/Nielson_NeuralNetworksAndDeepLearning/mnistLoader.py">
      <provider selected="true" editor-type-id="text-editor">
        <state relative-caret-position="528">
          <caret line="37" column="24" selection-start-line="37" selection-start-column="24" selection-end-line="37" selection-end-column="24" />
        </state>
      </provider>
    </entry>
    <entry file="file://$PROJECT_DIR$/src/BookLearning/Nielson_NeuralNetworksAndDeepLearning/mnistSVM.py">
      <provider selected="true" editor-type-id="text-editor">
        <state relative-caret-position="432">
          <caret line="30" column="10" selection-start-line="30" selection-start-column="10" selection-end-line="30" selection-end-column="10" />
        </state>
      </provider>
    </entry>
    <entry file="file://$PROJECT_DIR$/src/BookLearning/Nielson_NeuralNetworksAndDeepLearning/network.py">
      <provider selected="true" editor-type-id="text-editor">
        <state relative-caret-position="1648">
          <caret line="104" column="58" selection-start-line="104" selection-start-column="58" selection-end-line="104" selection-end-column="58" />
        </state>
      </provider>
    </entry>
    <entry file="file://$PROJECT_DIR$/src/BookLearning/Nielson_NeuralNetworksAndDeepLearning/Tester.py">
      <provider selected="true" editor-type-id="text-editor">
        <state relative-caret-position="464">
          <caret line="29" column="22" selection-start-line="29" selection-start-column="22" selection-end-line="29" selection-end-column="22" />
        </state>
      </provider>
    </entry>
    <entry file="file://$PROJECT_DIR$/src/BookLearning/Nielson_NeuralNetworksAndDeepLearning/mnistLoader.py">
      <provider selected="true" editor-type-id="text-editor">
        <state relative-caret-position="528">
          <caret line="37" column="24" selection-start-line="37" selection-start-column="24" selection-end-line="37" selection-end-column="24" />
        </state>
      </provider>
    </entry>
    <entry file="file://$PROJECT_DIR$/src/BookLearning/Nielson_NeuralNetworksAndDeepLearning/mnistSVM.py">
      <provider selected="true" editor-type-id="text-editor">
        <state relative-caret-position="432">
          <caret line="30" column="10" lean-forward="true" selection-start-line="30" selection-start-column="10" selection-end-line="30" selection-end-column="10" />
        </state>
      </provider>
    </entry>
    <entry file="file://$PROJECT_DIR$/src/BookLearning/Nielson_NeuralNetworksAndDeepLearning/network.py">
      <provider selected="true" editor-type-id="text-editor">
        <state relative-caret-position="160">
          <caret line="10" lean-forward="true" selection-start-line="10" selection-end-line="10" />
        </state>
      </provider>
    </entry>
    <entry file="file://$PROJECT_DIR$/src/BookLearning/Nielson_NeuralNetworksAndDeepLearning/mnistLoader.py">
      <provider selected="true" editor-type-id="text-editor">
        <state relative-caret-position="208">
          <caret line="13" column="11" selection-start-line="13" selection-start-column="11" selection-end-line="13" selection-end-column="11" />
        </state>
      </provider>
    </entry>
    <entry file="file://$PROJECT_DIR$/src/BookLearning/Nielson_NeuralNetworksAndDeepLearning/Tester.py">
      <provider selected="true" editor-type-id="text-editor">
        <state relative-caret-position="224">
          <caret line="16" selection-start-line="16" selection-end-line="17" selection-end-column="10" />
        </state>
      </provider>
    </entry>
    <entry file="file://$PROJECT_DIR$/src/BookLearning/Nielson_NeuralNetworksAndDeepLearning/network.py">
      <provider selected="true" editor-type-id="text-editor">
        <state relative-caret-position="1408">
          <caret line="89" column="13" selection-start-line="89" selection-start-column="13" selection-end-line="89" selection-end-column="13" />
        </state>
      </provider>
    </entry>
    <entry file="file://$PROJECT_DIR$/src/BookLearning/Nielson_NeuralNetworksAndDeepLearning/Tester.py">
      <provider selected="true" editor-type-id="text-editor">
        <state relative-caret-position="224">
          <caret line="14" lean-forward="true" selection-start-line="14" selection-end-line="14" />
        </state>
      </provider>
    </entry>
    <entry file="file://$PROJECT_DIR$/src/BookLearning/Nielson_NeuralNetworksAndDeepLearning/network.py">
      <provider selected="true" editor-type-id="text-editor">
        <state relative-caret-position="1408">
          <caret line="89" column="13" selection-start-line="89" selection-start-column="13" selection-end-line="89" selection-end-column="13" />
        </state>
      </provider>
    </entry>
    <entry file="file://$PROJECT_DIR$/stochasticGradientDescent/data/testing.py" />
>>>>>>> ca14fdda
    <entry file="file://$PROJECT_DIR$/src/Algo_StochasticGradientDescent/__init__.py" />
    <entry file="file://$PROJECT_DIR$/src/BookLearning/Nielson_NeuralNetworksAndDeepLearning/mnistLoader.py">
      <provider selected="true" editor-type-id="text-editor">
        <state relative-caret-position="528">
          <caret line="37" column="24" selection-start-line="37" selection-start-column="24" selection-end-line="37" selection-end-column="24" />
        </state>
      </provider>
    </entry>
    <entry file="file://$PROJECT_DIR$/src/env/datasci_env_generated.yml">
      <provider selected="true" editor-type-id="text-editor">
        <state relative-caret-position="111">
          <caret line="66" column="14" selection-start-line="66" selection-start-column="4" selection-end-line="66" selection-end-column="14" />
<<<<<<< HEAD
        </state>
      </provider>
    </entry>
    <entry file="file://$PROJECT_DIR$/src/env/datascienv.yml">
      <provider selected="true" editor-type-id="text-editor">
        <state relative-caret-position="304">
          <caret line="52" column="17" selection-start-line="52" selection-start-column="17" selection-end-line="52" selection-end-column="17" />
=======
>>>>>>> ca14fdda
        </state>
      </provider>
    </entry>
    <entry file="file://$PROJECT_DIR$/src/BookLearning/Nielson_NeuralNetworksAndDeepLearning/mnistSVM.py">
      <provider selected="true" editor-type-id="text-editor">
        <state relative-caret-position="480">
          <caret line="30" column="10" selection-start-line="30" selection-start-column="10" selection-end-line="30" selection-end-column="10" />
        </state>
      </provider>
    </entry>
    <entry file="file://$PROJECT_DIR$/src/BookLearning/Nielson_NeuralNetworksAndDeepLearning/Tester.py">
      <provider selected="true" editor-type-id="text-editor">
        <state relative-caret-position="416">
          <caret line="29" column="22" selection-start-line="29" selection-start-column="22" selection-end-line="29" selection-end-column="22" />
        </state>
      </provider>
    </entry>
    <entry file="file://$PROJECT_DIR$/src/BookLearning/Nielson_NeuralNetworksAndDeepLearning/network.py">
      <provider selected="true" editor-type-id="text-editor">
        <state relative-caret-position="16">
          <caret line="126" column="15" selection-start-line="126" selection-start-column="15" selection-end-line="126" selection-end-column="15" />
<<<<<<< HEAD
=======
        </state>
      </provider>
    </entry>
    <entry file="file://$PROJECT_DIR$/src/TensorflowTutorial/TensorflowMNISTTutorial.py">
      <provider selected="true" editor-type-id="text-editor">
        <state relative-caret-position="80">
          <caret line="6" selection-start-line="6" selection-end-line="6" selection-end-column="56" />
>>>>>>> ca14fdda
        </state>
      </provider>
    </entry>
    <entry file="file://$PROJECT_DIR$/src/TensorflowTutorial/NotAnotherMNISTTutorial.md" />
    <entry file="file://$PROJECT_DIR$/src/TensorflowTutorial/NotAnotherMNISTTutorial2.ipynb" />
    <entry file="file://$PROJECT_DIR$/src/TensorflowTutorial/TensorflowCoreTutorial.py">
      <provider selected="true" editor-type-id="text-editor">
        <state relative-caret-position="156">
          <caret line="47" lean-forward="true" selection-start-line="47" selection-end-line="47" />
<<<<<<< HEAD
=======
        </state>
      </provider>
    </entry>
    <entry file="file://$PROJECT_DIR$/src/TensorflowTutorial/NotAnotherMNISTTutorial.py">
      <provider selected="true" editor-type-id="text-editor">
        <state relative-caret-position="208">
          <caret line="213" lean-forward="true" selection-start-line="206" selection-end-line="213" />
>>>>>>> ca14fdda
        </state>
      </provider>
    </entry>
    <entry file="file://$PROJECT_DIR$/src/TensorflowTutorial/DanAloni_AutoBackpropWithTensorflow.py" />
    <entry file="file://$PROJECT_DIR$/src/TensorflowTutorial/DanAloni_BackpropWithTensorflow.py">
      <provider selected="true" editor-type-id="text-editor">
        <state relative-caret-position="304">
          <caret line="106" lean-forward="true" selection-start-line="106" selection-end-line="106" />
<<<<<<< HEAD
        </state>
      </provider>
    </entry>
    <entry file="file://$PROJECT_DIR$/src/TensorflowTutorial/NotAnotherMNISTTutorial.ipynb" />
    <entry file="file://$PROJECT_DIR$/src/TensorflowTutorial/ManualBackpropWithTensorflow.py">
      <provider selected="true" editor-type-id="text-editor" />
    </entry>
    <entry file="file://$PROJECT_DIR$/src/Algorithms/StochasticGradientDescent.py">
      <provider selected="true" editor-type-id="text-editor" />
    </entry>
    <entry file="file://$PROJECT_DIR$/src/TensorflowTutorial/TensorflowMNISTTutorial.py">
      <provider selected="true" editor-type-id="text-editor">
        <state relative-caret-position="514">
          <caret line="77" column="18" selection-start-line="77" selection-start-column="18" selection-end-line="77" selection-end-column="18" />
=======
>>>>>>> ca14fdda
        </state>
      </provider>
    </entry>
    <entry file="file://$PROJECT_DIR$/src/TensorflowTutorial/NotAnotherMNISTTutorial.py">
      <provider selected="true" editor-type-id="text-editor">
        <state relative-caret-position="542">
          <caret line="213" selection-start-line="206" selection-end-line="213" />
        </state>
      </provider>
    </entry>
    <entry file="file://$PROJECT_DIR$/src/TensorflowTutorial/ManualBackpropWithTensorflow.ipynb">
      <provider editor-type-id="text-editor" />
      <provider selected="true" editor-type-id="ipnb-editor">
        <state>
          <selected id="0" />
        </state>
      </provider>
    </entry>
    <entry file="file://$PROJECT_DIR$/.gitignore">
      <provider selected="true" editor-type-id="text-editor">
        <state relative-caret-position="34">
          <caret line="2" column="7" selection-start-line="2" selection-start-column="7" selection-end-line="2" selection-end-column="7" />
        </state>
      </provider>
    </entry>
    <entry file="file://$PROJECT_DIR$/../../../bin/python/conda3/envs/datasci_env/lib/python3.6/site-packages/numdifftools/core.py">
      <provider selected="true" editor-type-id="text-editor">
        <state relative-caret-position="9588">
          <caret line="573" column="6" selection-start-line="573" selection-start-column="6" selection-end-line="573" selection-end-column="6" />
        </state>
      </provider>
    </entry>
    <entry file="file://$PROJECT_DIR$/../../../bin/python/conda3/envs/datasci_env/lib/python3.6/site-packages/numpy/core/numeric.py">
      <provider selected="true" editor-type-id="text-editor">
        <state relative-caret-position="118">
          <caret line="2269" selection-start-line="2269" selection-end-line="2269" />
        </state>
      </provider>
    </entry>
    <entry file="file://$USER_HOME$/.IntelliJIdea2018.1/system/python_stubs/-1623906201/numpy/core/multiarray.py">
      <provider selected="true" editor-type-id="text-editor">
        <state relative-caret-position="238">
          <caret line="3636" lean-forward="true" selection-start-line="3636" selection-end-line="3636" />
        </state>
      </provider>
    </entry>
    <entry file="file://$PROJECT_DIR$/../../../nickdsc_idea/.IntelliJIdea2018.1/config/plugins/python/helpers/python-skeletons/numpy/core/__init__.py">
      <provider selected="true" editor-type-id="text-editor">
        <state relative-caret-position="89">
          <caret line="2037" column="7" lean-forward="true" selection-start-line="2037" selection-end-line="2037" selection-end-column="7" />
        </state>
      </provider>
    </entry>
    <entry file="file://$PROJECT_DIR$/../../../bin/python/conda3/envs/datasci_env/lib/python3.6/codecs.py">
      <provider selected="true" editor-type-id="text-editor">
        <state relative-caret-position="140">
          <caret line="308" selection-start-line="308" selection-end-line="308" />
        </state>
      </provider>
    </entry>
    <entry file="file://$PROJECT_DIR$/../../../bin/python/conda3/envs/datasci_env/lib/python3.6/site-packages/numdifftools/step_generators.py">
      <provider selected="true" editor-type-id="text-editor">
        <state relative-caret-position="139">
          <caret line="24" selection-start-line="24" selection-end-line="24" />
        </state>
      </provider>
    </entry>
    <entry file="file://$PROJECT_DIR$/../../../bin/python/conda3/envs/datasci_env/lib/python3.6/site-packages/numpy/core/function_base.py">
      <provider selected="true" editor-type-id="text-editor">
        <state relative-caret-position="140">
          <caret line="24" column="30" selection-start-line="24" selection-start-column="30" selection-end-line="24" selection-end-column="30" />
        </state>
      </provider>
    </entry>
    <entry file="file://$PROJECT_DIR$/src/env/datascienv.yml">
      <provider selected="true" editor-type-id="text-editor">
        <state relative-caret-position="320">
          <caret line="25" column="17" lean-forward="true" selection-start-line="25" selection-start-column="17" selection-end-line="25" selection-end-column="17" />
        </state>
      </provider>
    </entry>
    <entry file="file://$PROJECT_DIR$/src/Algorithms/FunctionDiffInt/numdiffstudy.py">
      <provider selected="true" editor-type-id="text-editor">
        <state relative-caret-position="408">
          <caret line="54" column="33" selection-start-line="54" selection-start-column="33" selection-end-line="54" selection-end-column="33" />
          <folding>
            <element signature="e#0#18#0" expanded="true" />
          </folding>
        </state>
      </provider>
    </entry>
  </component>
  <component name="masterDetails">
    <states>
      <state key="ArtifactsStructureConfigurable.UI">
        <settings>
          <artifact-editor />
          <splitter-proportions>
            <option name="proportions">
              <list>
                <option value="0.39833158" />
              </list>
            </option>
          </splitter-proportions>
        </settings>
      </state>
      <state key="FacetStructureConfigurable.UI">
        <settings>
          <last-edited>No facets are configured</last-edited>
          <splitter-proportions>
            <option name="proportions">
              <list>
                <option value="0.39833158" />
              </list>
            </option>
          </splitter-proportions>
        </settings>
      </state>
      <state key="GlobalLibrariesConfigurable.UI">
        <settings>
          <last-edited>Python 3.6 (datafabric-dev-ds) interpreter library</last-edited>
          <splitter-proportions>
            <option name="proportions">
              <list>
                <option value="0.2" />
              </list>
            </option>
          </splitter-proportions>
        </settings>
      </state>
      <state key="JdkListConfigurable.UI">
        <settings>
          <last-edited>Python 3.6 (datasci_env)</last-edited>
          <splitter-proportions>
            <option name="proportions">
              <list>
                <option value="0.39833158" />
              </list>
            </option>
          </splitter-proportions>
        </settings>
      </state>
      <state key="ModuleStructureConfigurable.UI">
        <settings>
          <last-edited>PythonNeuralNetworks</last-edited>
          <splitter-proportions>
            <option name="proportions">
              <list>
<<<<<<< HEAD
                <option value="0.2" />
=======
                <option value="0.39833158" />
                <option value="0.6" />
>>>>>>> ca14fdda
              </list>
            </option>
          </splitter-proportions>
        </settings>
      </state>
      <state key="ProjectLibrariesConfigurable.UI">
        <settings>
          <last-edited>R User Library</last-edited>
          <splitter-proportions>
            <option name="proportions">
              <list>
                <option value="0.39833158" />
              </list>
            </option>
          </splitter-proportions>
        </settings>
      </state>
    </states>
  </component>
</project><|MERGE_RESOLUTION|>--- conflicted
+++ resolved
@@ -1,58 +1,44 @@
 <?xml version="1.0" encoding="UTF-8"?>
 <project version="4">
   <component name="ChangeListManager">
-<<<<<<< HEAD
-    <list default="true" id="774fad7c-0c8f-446d-9d5b-3e3c73674bc5" name="Default" comment="">
+    <list default="true" id="82cdab4b-8e80-46e5-811a-35b506abb6d9" name="Default Changelist" comment="">
+      <change afterPath="$PROJECT_DIR$/src/MatrixCalculusStudy/JacobianMatrixTests.py" afterDir="false" />
+      <change beforePath="$PROJECT_DIR$/.gitignore" beforeDir="false" afterPath="$PROJECT_DIR$/.gitignore" afterDir="false" />
+      <change beforePath="$PROJECT_DIR$/.idea/encodings.xml" beforeDir="false" afterPath="$PROJECT_DIR$/.idea/encodings.xml" afterDir="false" />
+      <change beforePath="$PROJECT_DIR$/.idea/misc.xml" beforeDir="false" afterPath="$PROJECT_DIR$/.idea/misc.xml" afterDir="false" />
+      <change beforePath="$PROJECT_DIR$/.idea/modules.xml" beforeDir="false" afterPath="$PROJECT_DIR$/.idea/modules.xml" afterDir="false" />
+      <change beforePath="$PROJECT_DIR$/.idea/sbt.xml" beforeDir="false" afterPath="$PROJECT_DIR$/.idea/sbt.xml" afterDir="false" />
+      <change beforePath="$PROJECT_DIR$/.idea/vcs.xml" beforeDir="false" afterPath="$PROJECT_DIR$/.idea/vcs.xml" afterDir="false" />
       <change beforePath="$PROJECT_DIR$/.idea/workspace.xml" beforeDir="false" afterPath="$PROJECT_DIR$/.idea/workspace.xml" afterDir="false" />
-      <change beforePath="$PROJECT_DIR$/src/TensorflowTutorial/ManualBackpropWithTensorflow.ipynb" beforeDir="false" afterPath="$PROJECT_DIR$/src/TensorflowTutorial/ManualBackpropWithTensorflow.ipynb" afterDir="false" />
-=======
-    <list default="true" id="01d9c829-575d-4ae5-ba1d-93754a165e60" name="Default" comment="">
-      <change beforePath="$PROJECT_DIR$/.idea/workspace.xml" beforeDir="false" afterPath="$PROJECT_DIR$/.idea/workspace.xml" afterDir="false" />
-      <change beforePath="$PROJECT_DIR$/src/Algorithms/FunctionDiffInt/numdiffstudy.py" beforeDir="false" afterPath="$PROJECT_DIR$/src/Algorithms/FunctionDiffInt/numdiffstudy.py" afterDir="false" />
->>>>>>> ca14fdda
+      <change beforePath="$PROJECT_DIR$/PythonNeuralNetworks.iml" beforeDir="false" />
+      <change beforePath="$PROJECT_DIR$/src/Algorithms/StochasticGradientDescent.py" beforeDir="false" afterPath="$PROJECT_DIR$/src/AlgorithmStudy/StochasticGradientDescent.py" afterDir="false" />
+      <change beforePath="$PROJECT_DIR$/src/BookLearning/Nielson_NeuralNetworksAndDeepLearning/Tester.py" beforeDir="false" afterPath="$PROJECT_DIR$/src/BookStudy/Nielson_NeuralNetworksAndDeepLearning/Tester.py" afterDir="false" />
+      <change beforePath="$PROJECT_DIR$/src/BookLearning/Nielson_NeuralNetworksAndDeepLearning/mnistLoader.py" beforeDir="false" afterPath="$PROJECT_DIR$/src/BookStudy/Nielson_NeuralNetworksAndDeepLearning/mnistLoader.py" afterDir="false" />
+      <change beforePath="$PROJECT_DIR$/src/BookLearning/Nielson_NeuralNetworksAndDeepLearning/mnistSVM.py" beforeDir="false" afterPath="$PROJECT_DIR$/src/BookStudy/Nielson_NeuralNetworksAndDeepLearning/mnistSVM.py" afterDir="false" />
+      <change beforePath="$PROJECT_DIR$/src/BookLearning/Nielson_NeuralNetworksAndDeepLearning/network.py" beforeDir="false" afterPath="$PROJECT_DIR$/src/BookStudy/Nielson_NeuralNetworksAndDeepLearning/network.py" afterDir="false" />
+      <change beforePath="$PROJECT_DIR$/src/TensorflowTutorial/DanAloni_BackpropWithTensorflow.py" beforeDir="false" afterPath="$PROJECT_DIR$/src/TensorflowStudy/DanAloni_BackpropWithTensorflow.py" afterDir="false" />
+      <change beforePath="$PROJECT_DIR$/src/TensorflowTutorial/ManualBackpropWithTensorflow.ipynb" beforeDir="false" afterPath="$PROJECT_DIR$/src/TensorflowStudy/ManualBackpropWithTensorflow.ipynb" afterDir="false" />
+      <change beforePath="$PROJECT_DIR$/src/TensorflowTutorial/ManualBackpropWithTensorflow.py" beforeDir="false" afterPath="$PROJECT_DIR$/src/TensorflowStudy/ManualBackpropWithTensorflow.py" afterDir="false" />
+      <change beforePath="$PROJECT_DIR$/src/TensorflowTutorial/NotAnotherMNISTTutorial.ipynb" beforeDir="false" afterPath="$PROJECT_DIR$/src/TensorflowStudy/NotAnotherMNISTTutorial.ipynb" afterDir="false" />
+      <change beforePath="$PROJECT_DIR$/src/TensorflowTutorial/NotAnotherMNISTTutorial.py" beforeDir="false" afterPath="$PROJECT_DIR$/src/TensorflowStudy/NotAnotherMNISTTutorial.py" afterDir="false" />
+      <change beforePath="$PROJECT_DIR$/src/TensorflowTutorial/TensorflowCoreTutorial.py" beforeDir="false" afterPath="$PROJECT_DIR$/src/TensorflowStudy/TensorflowCoreTutorial.py" afterDir="false" />
+      <change beforePath="$PROJECT_DIR$/src/TensorflowTutorial/TensorflowMNISTTutorial.py" beforeDir="false" afterPath="$PROJECT_DIR$/src/TensorflowStudy/TensorflowMNISTTutorial.py" afterDir="false" />
+      <change beforePath="$PROJECT_DIR$/src/env/datasci_env_generated.yml" beforeDir="false" />
+      <change beforePath="$PROJECT_DIR$/src/env/datascienv.yml" beforeDir="false" afterPath="$PROJECT_DIR$/src/env/datascienv.yml" afterDir="false" />
     </list>
-    <ignored path="$PROJECT_DIR$/out/" />
     <option name="EXCLUDED_CONVERTED_TO_IGNORED" value="true" />
     <option name="SHOW_DIALOG" value="false" />
     <option name="HIGHLIGHT_CONFLICTS" value="true" />
     <option name="HIGHLIGHT_NON_ACTIVE_CHANGELIST" value="false" />
     <option name="LAST_RESOLUTION" value="IGNORE" />
   </component>
-<<<<<<< HEAD
-=======
-  <component name="CoverageDataManager">
-    <SUITE FILE_PATH="coverage/PythonNeuralNetworkAlgos$Tester.coverage" NAME="Tester Coverage Results" MODIFIED="1542988139331" SOURCE_PROVIDER="com.intellij.coverage.DefaultCoverageFileProvider" RUNNER="coverage.py" COVERAGE_BY_TEST_ENABLED="true" COVERAGE_TRACING_ENABLED="false" WORKING_DIRECTORY="$PROJECT_DIR$/src" />
-    <SUITE FILE_PATH="coverage/PythonNeuralNetworks$DanAloni_BackpropWithTensorflow.coverage" NAME="DanAloni_BackpropWithTensorflow Coverage Results" MODIFIED="1561195764960" SOURCE_PROVIDER="com.intellij.coverage.DefaultCoverageFileProvider" RUNNER="coverage.py" COVERAGE_BY_TEST_ENABLED="true" COVERAGE_TRACING_ENABLED="false" WORKING_DIRECTORY="$PROJECT_DIR$/src/TensorflowTutorial" />
-    <SUITE FILE_PATH="coverage/PythonNeuralNetworks$numdiffstudy.coverage" NAME="numdiffstudy Coverage Results" MODIFIED="1561220354488" SOURCE_PROVIDER="com.intellij.coverage.DefaultCoverageFileProvider" RUNNER="coverage.py" COVERAGE_BY_TEST_ENABLED="true" COVERAGE_TRACING_ENABLED="false" WORKING_DIRECTORY="$PROJECT_DIR$/src/Algorithms/FunctionDiffInt" />
-    <SUITE FILE_PATH="coverage/PythonNeuralNetworks$TensorflowCoreTutorial.coverage" NAME="TensorflowCoreTutorial Coverage Results" MODIFIED="1543259863838" SOURCE_PROVIDER="com.intellij.coverage.DefaultCoverageFileProvider" RUNNER="coverage.py" COVERAGE_BY_TEST_ENABLED="true" COVERAGE_TRACING_ENABLED="false" WORKING_DIRECTORY="$PROJECT_DIR$/src/TensorflowTutorial" />
-    <SUITE FILE_PATH="coverage/PythonNeuralNetworkAlgos$mnistSVM.coverage" NAME="mnistSVM Coverage Results" MODIFIED="1542988761828" SOURCE_PROVIDER="com.intellij.coverage.DefaultCoverageFileProvider" RUNNER="coverage.py" COVERAGE_BY_TEST_ENABLED="true" COVERAGE_TRACING_ENABLED="false" WORKING_DIRECTORY="$PROJECT_DIR$/src" />
-    <SUITE FILE_PATH="coverage/PythonNeuralNetworkAlgos$networkRunner.coverage" NAME="networkRunner Coverage Results" MODIFIED="1542986585289" SOURCE_PROVIDER="com.intellij.coverage.DefaultCoverageFileProvider" RUNNER="coverage.py" COVERAGE_BY_TEST_ENABLED="true" COVERAGE_TRACING_ENABLED="false" WORKING_DIRECTORY="$PROJECT_DIR$/src/stochasticGradientDescent" />
-    <SUITE FILE_PATH="coverage/PythonNeuralNetworks$TensorflowMNISTTutorial.coverage" NAME="TensorflowMNISTTutorial Coverage Results" MODIFIED="1543245965055" SOURCE_PROVIDER="com.intellij.coverage.DefaultCoverageFileProvider" RUNNER="coverage.py" COVERAGE_BY_TEST_ENABLED="true" COVERAGE_TRACING_ENABLED="false" WORKING_DIRECTORY="$PROJECT_DIR$/src/TensorflowTutorial" />
-    <SUITE FILE_PATH="coverage/PythonNeuralNetworks$NotAnotherMNISTTutorial.coverage" NAME="NotAnotherMNISTTutorial Coverage Results" MODIFIED="1543324662946" SOURCE_PROVIDER="com.intellij.coverage.DefaultCoverageFileProvider" RUNNER="coverage.py" COVERAGE_BY_TEST_ENABLED="true" COVERAGE_TRACING_ENABLED="false" WORKING_DIRECTORY="$PROJECT_DIR$/src/TensorflowTutorial" />
-  </component>
->>>>>>> ca14fdda
-  <component name="DatabaseView">
-    <option name="SHOW_INTERMEDIATE" value="true" />
-    <option name="GROUP_SCHEMA" value="true" />
-    <option name="GROUP_CONTENTS" value="false" />
-    <option name="SORT_POSITIONED" value="false" />
-    <option name="SHOW_TABLE_DETAILS" value="true" />
-    <option name="SHOW_EMPTY_GROUPS" value="false" />
-    <option name="AUTO_SCROLL_FROM_SOURCE" value="false" />
-  </component>
-  <component name="FavoritesManager">
-    <favorites_list name="PythonNeuralNetworkAlgos" />
-  </component>
   <component name="FileEditorManager">
-<<<<<<< HEAD
-    <leaf SIDE_TABS_SIZE_LIMIT_KEY="300" />
-=======
-    <leaf SIDE_TABS_SIZE_LIMIT_KEY="300">
-      <file leaf-file-name="numdiffstudy.py" pinned="false" current-in-tab="true">
-        <entry file="file://$PROJECT_DIR$/src/Algorithms/FunctionDiffInt/numdiffstudy.py">
+    <leaf>
+      <file pinned="false" current-in-tab="true">
+        <entry file="file://$PROJECT_DIR$/src/MatrixCalculusStudy/JacobianMatrixTests.py">
           <provider selected="true" editor-type-id="text-editor">
-            <state relative-caret-position="408">
-              <caret line="54" column="33" selection-start-line="54" selection-start-column="33" selection-end-line="54" selection-end-column="33" />
+            <state relative-caret-position="192">
+              <caret line="12" column="34" selection-start-line="12" selection-start-column="34" selection-end-line="12" selection-end-column="34" />
               <folding>
                 <element signature="e#0#18#0" expanded="true" />
               </folding>
@@ -60,50 +46,14 @@
           </provider>
         </entry>
       </file>
-      <file leaf-file-name="function_base.py" pinned="false" current-in-tab="false">
-        <entry file="file://$PROJECT_DIR$/../../../bin/python/conda3/envs/datasci_env/lib/python3.6/site-packages/numpy/core/function_base.py">
-          <provider selected="true" editor-type-id="text-editor">
-            <state relative-caret-position="140">
-              <caret line="24" column="30" selection-start-line="24" selection-start-column="30" selection-end-line="24" selection-end-column="30" />
-            </state>
-          </provider>
-        </entry>
-      </file>
-      <file leaf-file-name="step_generators.py" pinned="false" current-in-tab="false">
-        <entry file="file://$PROJECT_DIR$/../../../bin/python/conda3/envs/datasci_env/lib/python3.6/site-packages/numdifftools/step_generators.py">
-          <provider selected="true" editor-type-id="text-editor">
-            <state relative-caret-position="139">
-              <caret line="24" selection-start-line="24" selection-end-line="24" />
-            </state>
-          </provider>
-        </entry>
-      </file>
-      <file leaf-file-name="datascienv.yml" pinned="false" current-in-tab="false">
-        <entry file="file://$PROJECT_DIR$/src/env/datascienv.yml">
-          <provider selected="true" editor-type-id="text-editor">
-            <state relative-caret-position="320">
-              <caret line="25" column="17" lean-forward="true" selection-start-line="25" selection-start-column="17" selection-end-line="25" selection-end-column="17" />
-            </state>
-          </provider>
-        </entry>
-      </file>
     </leaf>
->>>>>>> ca14fdda
-  </component>
-  <component name="FindInProjectRecents">
-    <findStrings>
-      <find>expand</find>
-      <find>io.mni</find>
-      <find>jupyterlab</find>
-      <find>onehot</find>
-      <find>output</find>
-      <find>delta_z1</find>
-      <find>layer2 =</find>
-      <find>testingImages</find>
-      <find>numpy</find>
-      <find>xtens</find>
-      <find>xarray</find>
-    </findStrings>
+  </component>
+  <component name="FileTemplateManagerImpl">
+    <option name="RECENT_TEMPLATES">
+      <list>
+        <option value="Python Script" />
+      </list>
+    </option>
   </component>
   <component name="Git.Settings">
     <option name="RECENT_GIT_ROOT_PATH" value="$PROJECT_DIR$" />
@@ -111,43 +61,24 @@
   <component name="IdeDocumentHistory">
     <option name="CHANGED_PATHS">
       <list>
-        <option value="$PROJECT_DIR$/src/env/datascienv.yml" />
-        <option value="$PROJECT_DIR$/src/Algorithms/FunctionDiffInt/numdiffstudy.py" />
+        <option value="$PROJECT_DIR$/src/ToolsStudy/numdiffstudy.py" />
+        <option value="$PROJECT_DIR$/src/MatrixCalculusStudy/JacobianMatrixTests.py" />
       </list>
     </option>
   </component>
-  <component name="JsBuildToolGruntFileManager" detection-done="true" sorting="DEFINITION_ORDER" />
-  <component name="JsBuildToolPackageJson" detection-done="true" sorting="DEFINITION_ORDER" />
-  <component name="JsGulpfileManager">
-    <detection-done>true</detection-done>
-    <sorting>DEFINITION_ORDER</sorting>
-  </component>
-  <component name="NodePackageJsonFileManager">
-    <packageJsonPaths />
-  </component>
   <component name="ProjectFrameBounds">
-<<<<<<< HEAD
-    <option name="x" value="84" />
-    <option name="y" value="24" />
-    <option name="width" value="1257" />
-    <option name="height" value="762" />
-=======
-    <option name="x" value="286" />
-    <option name="y" value="50" />
-    <option name="width" value="1608" />
-    <option name="height" value="871" />
->>>>>>> ca14fdda
-  </component>
+    <option name="x" value="75" />
+    <option name="y" value="27" />
+    <option name="width" value="1286" />
+    <option name="height" value="759" />
+  </component>
+  <component name="ProjectLevelVcsManager" settingsEditedManually="true" />
   <component name="ProjectView">
     <navigator proportions="" version="1">
-      <autoscrollFromSource ProjectPane="true" />
       <foldersAlwaysOnTop value="true" />
     </navigator>
     <panes>
-<<<<<<< HEAD
-=======
       <pane id="Scope" />
->>>>>>> ca14fdda
       <pane id="ProjectPane">
         <subPane>
           <expand>
@@ -160,125 +91,16 @@
               <item name="PythonNeuralNetworks" type="462c0819:PsiDirectoryNode" />
               <item name="src" type="462c0819:PsiDirectoryNode" />
             </path>
-<<<<<<< HEAD
-=======
             <path>
               <item name="PythonNeuralNetworks" type="b2602c69:ProjectViewProjectNode" />
               <item name="PythonNeuralNetworks" type="462c0819:PsiDirectoryNode" />
               <item name="src" type="462c0819:PsiDirectoryNode" />
-              <item name="Algorithms" type="462c0819:PsiDirectoryNode" />
+              <item name="MatrixCalculusStudy" type="462c0819:PsiDirectoryNode" />
             </path>
-            <path>
-              <item name="PythonNeuralNetworks" type="b2602c69:ProjectViewProjectNode" />
-              <item name="PythonNeuralNetworks" type="462c0819:PsiDirectoryNode" />
-              <item name="src" type="462c0819:PsiDirectoryNode" />
-              <item name="Algorithms" type="462c0819:PsiDirectoryNode" />
-              <item name="FunctionDiffInt" type="462c0819:PsiDirectoryNode" />
-            </path>
-            <path>
-              <item name="PythonNeuralNetworks" type="b2602c69:ProjectViewProjectNode" />
-              <item name="PythonNeuralNetworks" type="462c0819:PsiDirectoryNode" />
-              <item name="src" type="462c0819:PsiDirectoryNode" />
-              <item name="env" type="462c0819:PsiDirectoryNode" />
-            </path>
-            <path>
-              <item name="PythonNeuralNetworks" type="b2602c69:ProjectViewProjectNode" />
-              <item name="External Libraries" type="cb654da1:ExternalLibrariesNode" />
-            </path>
-            <path>
-              <item name="PythonNeuralNetworks" type="b2602c69:ProjectViewProjectNode" />
-              <item name="External Libraries" type="cb654da1:ExternalLibrariesNode" />
-              <item name="&lt; Python 3.6 (datasci_env) &gt;" type="70bed36:NamedLibraryElementNode" />
-            </path>
-            <path>
-              <item name="PythonNeuralNetworks" type="b2602c69:ProjectViewProjectNode" />
-              <item name="External Libraries" type="cb654da1:ExternalLibrariesNode" />
-              <item name="&lt; Python 3.6 (datasci_env) &gt;" type="70bed36:NamedLibraryElementNode" />
-              <item name="-1623906201" type="70582d5e:PySkeletonsNode" />
-            </path>
-            <path>
-              <item name="PythonNeuralNetworks" type="b2602c69:ProjectViewProjectNode" />
-              <item name="External Libraries" type="cb654da1:ExternalLibrariesNode" />
-              <item name="&lt; Python 3.6 (datasci_env) &gt;" type="70bed36:NamedLibraryElementNode" />
-              <item name="-1623906201" type="70582d5e:PySkeletonsNode" />
-              <item name="numpy" type="462c0819:PsiDirectoryNode" />
-            </path>
-            <path>
-              <item name="PythonNeuralNetworks" type="b2602c69:ProjectViewProjectNode" />
-              <item name="External Libraries" type="cb654da1:ExternalLibrariesNode" />
-              <item name="&lt; Python 3.6 (datasci_env) &gt;" type="70bed36:NamedLibraryElementNode" />
-              <item name="-1623906201" type="70582d5e:PySkeletonsNode" />
-              <item name="numpy" type="462c0819:PsiDirectoryNode" />
-              <item name="core" type="462c0819:PsiDirectoryNode" />
-            </path>
-            <path>
-              <item name="PythonNeuralNetworks" type="b2602c69:ProjectViewProjectNode" />
-              <item name="External Libraries" type="cb654da1:ExternalLibrariesNode" />
-              <item name="&lt; Python 3.6 (datasci_env) &gt;" type="70bed36:NamedLibraryElementNode" />
-              <item name="python-skeletons" type="51189727:PyUserSkeletonsNode" />
-            </path>
-            <path>
-              <item name="PythonNeuralNetworks" type="b2602c69:ProjectViewProjectNode" />
-              <item name="External Libraries" type="cb654da1:ExternalLibrariesNode" />
-              <item name="&lt; Python 3.6 (datasci_env) &gt;" type="70bed36:NamedLibraryElementNode" />
-              <item name="python-skeletons" type="51189727:PyUserSkeletonsNode" />
-              <item name="numpy" type="462c0819:PsiDirectoryNode" />
-            </path>
-            <path>
-              <item name="PythonNeuralNetworks" type="b2602c69:ProjectViewProjectNode" />
-              <item name="External Libraries" type="cb654da1:ExternalLibrariesNode" />
-              <item name="&lt; Python 3.6 (datasci_env) &gt;" type="70bed36:NamedLibraryElementNode" />
-              <item name="python-skeletons" type="51189727:PyUserSkeletonsNode" />
-              <item name="numpy" type="462c0819:PsiDirectoryNode" />
-              <item name="core" type="462c0819:PsiDirectoryNode" />
-            </path>
-            <path>
-              <item name="PythonNeuralNetworks" type="b2602c69:ProjectViewProjectNode" />
-              <item name="External Libraries" type="cb654da1:ExternalLibrariesNode" />
-              <item name="&lt; Python 3.6 (datasci_env) &gt;" type="70bed36:NamedLibraryElementNode" />
-              <item name="python3.6" type="b5f07198:RTreeStructureProvider$1" />
-            </path>
-            <path>
-              <item name="PythonNeuralNetworks" type="b2602c69:ProjectViewProjectNode" />
-              <item name="External Libraries" type="cb654da1:ExternalLibrariesNode" />
-              <item name="&lt; Python 3.6 (datasci_env) &gt;" type="70bed36:NamedLibraryElementNode" />
-              <item name="python3.6" type="b5f07198:RTreeStructureProvider$1" />
-              <item name="site-packages" type="462c0819:PsiDirectoryNode" />
-            </path>
-            <path>
-              <item name="PythonNeuralNetworks" type="b2602c69:ProjectViewProjectNode" />
-              <item name="External Libraries" type="cb654da1:ExternalLibrariesNode" />
-              <item name="&lt; Python 3.6 (datasci_env) &gt;" type="70bed36:NamedLibraryElementNode" />
-              <item name="python3.6" type="b5f07198:RTreeStructureProvider$1" />
-              <item name="site-packages" type="462c0819:PsiDirectoryNode" />
-              <item name="numdifftools" type="462c0819:PsiDirectoryNode" />
-            </path>
-            <path>
-              <item name="PythonNeuralNetworks" type="b2602c69:ProjectViewProjectNode" />
-              <item name="External Libraries" type="cb654da1:ExternalLibrariesNode" />
-              <item name="&lt; Python 3.6 (datasci_env) &gt;" type="70bed36:NamedLibraryElementNode" />
-              <item name="python3.6" type="b5f07198:RTreeStructureProvider$1" />
-              <item name="site-packages" type="462c0819:PsiDirectoryNode" />
-              <item name="numpy" type="462c0819:PsiDirectoryNode" />
-            </path>
-            <path>
-              <item name="PythonNeuralNetworks" type="b2602c69:ProjectViewProjectNode" />
-              <item name="External Libraries" type="cb654da1:ExternalLibrariesNode" />
-              <item name="&lt; Python 3.6 (datasci_env) &gt;" type="70bed36:NamedLibraryElementNode" />
-              <item name="python3.6" type="b5f07198:RTreeStructureProvider$1" />
-              <item name="site-packages" type="462c0819:PsiDirectoryNode" />
-              <item name="numpy" type="462c0819:PsiDirectoryNode" />
-              <item name="core" type="462c0819:PsiDirectoryNode" />
-            </path>
->>>>>>> ca14fdda
           </expand>
           <select />
         </subPane>
       </pane>
-<<<<<<< HEAD
-      <pane id="Scope" />
-=======
->>>>>>> ca14fdda
       <pane id="PackagesPane" />
     </panes>
   </component>
@@ -289,46 +111,23 @@
     <property name="MemberChooser.copyJavadoc" value="false" />
     <property name="MemberChooser.showClasses" value="true" />
     <property name="MemberChooser.sorted" value="false" />
-    <property name="WebServerToolWindowFactoryState" value="false" />
-    <property name="aspect.path.notification.shown" value="true" />
-<<<<<<< HEAD
-    <property name="com.android.tools.idea.instantapp.provision.ProvisionBeforeRunTaskProvider.myTimeStamp" value="1561116841577" />
-    <property name="last_opened_file_path" value="$PROJECT_DIR$" />
-=======
-    <property name="last_opened_file_path" value="$PROJECT_DIR$/../../../bin/python/conda3/envs/datasci_env" />
->>>>>>> ca14fdda
+    <property name="com.android.tools.idea.instantapp.provision.ProvisionBeforeRunTaskProvider.myTimeStamp" value="1561537941301" />
+    <property name="last_opened_file_path" value="$PROJECT_DIR$/../../../../../bin/python/conda3_shared/envs/datasci_env/bin" />
     <property name="options.lastSelected" value="configurable.group.appearance" />
     <property name="options.searchVisible" value="true" />
     <property name="options.splitter.details.proportions" value="0.2" />
     <property name="options.splitter.main.proportions" value="0.3" />
-    <property name="project.structure.last.edited" value="SDKs" />
+    <property name="project.structure.last.edited" value="Global Libraries" />
     <property name="project.structure.proportion" value="0.15" />
-<<<<<<< HEAD
-    <property name="project.structure.side.proportion" value="0.2" />
-    <property name="settings.editor.selected.configurable" value="reference.settingsdialog.IDE.editor.colors.Language Defaults" />
-=======
-    <property name="project.structure.side.proportion" value="0.39833158" />
-    <property name="settings.editor.selected.configurable" value="preferences.pluginManager" />
-  </component>
-  <component name="PsiViewer.ProjectComponent">
-    <option name="HIGHLIGHT" value="false" />
-    <option name="FILTER_WHITESPACE" value="false" />
-    <option name="SHOW_PROPERTIES" value="true" />
-    <option name="SPLIT_DIVIDER_POSITION" value="300" />
-    <option name="AUTOSCROLL_TO_SOURCE" value="false" />
-    <option name="AUTOSCROLL_FROM_SOURCE" value="false" />
->>>>>>> ca14fdda
+    <property name="project.structure.side.proportion" value="0.26774848" />
+    <property name="settings.editor.selected.configurable" value="project.propVCSSupport.Mappings" />
+    <property name="settings.editor.splitter.proportion" value="0.2" />
   </component>
   <component name="RecentsManager">
-    <key name="CopyFile.RECENT_KEYS">
-      <recent name="$PROJECT_DIR$/src/TensorflowTutorial" />
-    </key>
     <key name="MoveFile.RECENT_KEYS">
-      <recent name="$PROJECT_DIR$/src/BookLearning" />
-      <recent name="$PROJECT_DIR$/src/Nielson_NeuralNetworksAndDeepLearning" />
-      <recent name="$PROJECT_DIR$/src/data" />
-      <recent name="$PROJECT_DIR$/src" />
-      <recent name="$PROJECT_DIR$/src/IO" />
+      <recent name="$PROJECT_DIR$/src/MatrixCalculusStudy" />
+      <recent name="$PROJECT_DIR$/src/ToolsStudy/NumdifftoolsStudy" />
+      <recent name="$PROJECT_DIR$/src/ToolsStudy" />
     </key>
   </component>
   <component name="RunDashboard">
@@ -343,273 +142,10 @@
       </list>
     </option>
   </component>
-<<<<<<< HEAD
-  <component name="RunManager" selected="Python.DanAloni_BackpropWithTensorflow">
-    <configuration default="true" type="AndroidTestRunConfigurationType" factoryName="Android Tests">
-      <module name="" />
-      <option name="TESTING_TYPE" value="0" />
-      <option name="INSTRUMENTATION_RUNNER_CLASS" value="" />
-      <option name="METHOD_NAME" value="" />
-      <option name="CLASS_NAME" value="" />
-      <option name="PACKAGE_NAME" value="" />
-      <option name="EXTRA_OPTIONS" value="" />
-      <option name="TARGET_SELECTION_MODE" value="SHOW_DIALOG" />
-      <option name="PREFERRED_AVD" value="" />
-      <option name="CLEAR_LOGCAT" value="false" />
-      <option name="SHOW_LOGCAT_AUTOMATICALLY" value="false" />
-      <option name="SKIP_NOOP_APK_INSTALLATIONS" value="true" />
-      <option name="FORCE_STOP_RUNNING_APP" value="true" />
-      <option name="DEBUGGER_TYPE" value="Java" />
-      <option name="USE_LAST_SELECTED_DEVICE" value="false" />
-      <option name="PREFERRED_AVD" value="" />
-      <Java />
-      <Profilers>
-        <option name="ENABLE_ADVANCED_PROFILING" value="true" />
-        <option name="GAPID_ENABLED" value="false" />
-        <option name="GAPID_DISABLE_PCS" value="false" />
-        <option name="SUPPORT_LIB_ENABLED" value="true" />
-        <option name="INSTRUMENTATION_ENABLED" value="true" />
-      </Profilers>
-      <method />
-    </configuration>
-    <configuration default="true" type="ArquillianJUnit" factoryName="" nameIsGenerated="true">
-      <extension name="coverage" enabled="false" merge="false" sample_coverage="true" runner="idea" />
-      <module name="" />
-      <option name="arquillianRunConfiguration">
-        <value>
-          <option name="containerStateName" value="" />
-        </value>
-      </option>
-      <option name="ALTERNATIVE_JRE_PATH_ENABLED" value="false" />
-      <option name="ALTERNATIVE_JRE_PATH" />
-      <option name="PACKAGE_NAME" />
-      <option name="MAIN_CLASS_NAME" />
-      <option name="METHOD_NAME" />
-      <option name="TEST_OBJECT" value="class" />
-      <option name="VM_PARAMETERS" />
-      <option name="PARAMETERS" />
-      <option name="WORKING_DIRECTORY" />
-      <option name="ENV_VARIABLES" />
-      <option name="PASS_PARENT_ENVS" value="true" />
-      <option name="TEST_SEARCH_SCOPE">
-        <value defaultName="singleModule" />
-      </option>
-      <envs />
-      <patterns />
-      <method />
-    </configuration>
-    <configuration default="true" type="ArquillianTestNG" factoryName="">
-      <extension name="coverage" enabled="false" merge="false" sample_coverage="true" runner="idea" />
-      <module name="" />
-      <option name="arquillianRunConfiguration">
-        <value>
-          <option name="containerStateName" value="" />
-        </value>
-      </option>
-      <option name="ALTERNATIVE_JRE_PATH_ENABLED" value="false" />
-      <option name="ALTERNATIVE_JRE_PATH" />
-      <option name="SUITE_NAME" />
-      <option name="PACKAGE_NAME" />
-      <option name="MAIN_CLASS_NAME" />
-      <option name="METHOD_NAME" />
-      <option name="GROUP_NAME" />
-      <option name="TEST_OBJECT" value="CLASS" />
-      <option name="VM_PARAMETERS" />
-      <option name="PARAMETERS" />
-      <option name="WORKING_DIRECTORY" />
-      <option name="OUTPUT_DIRECTORY" />
-      <option name="ANNOTATION_TYPE" />
-      <option name="ENV_VARIABLES" />
-      <option name="PASS_PARENT_ENVS" value="true" />
-      <option name="TEST_SEARCH_SCOPE">
-        <value defaultName="singleModule" />
-      </option>
-      <option name="USE_DEFAULT_REPORTERS" value="false" />
-      <option name="PROPERTIES_FILE" />
-      <envs />
-      <properties />
-      <listeners />
-      <method />
-    </configuration>
-    <configuration default="true" type="CabalRunConfiguration" factoryName="Haskell">
-      <module name="" />
-      <setting name="executableName" value="" />
-      <setting name="parameters" value="" />
-      <setting name="workingDir" value="" />
-      <environmetVariables />
-      <method />
-    </configuration>
-    <configuration default="true" type="Cold Fusion runner description" factoryName="Cold Fusion" custom_browser="" web_path="">
-      <method />
-    </configuration>
-    <configuration default="true" type="CucumberJavaRunConfigurationType" factoryName="Cucumber java">
-      <extension name="coverage" enabled="false" merge="false" sample_coverage="true" runner="idea" />
-      <option name="myFilePath" />
-      <option name="GLUE" />
-      <option name="myNameFilter" />
-      <option name="myGeneratedName" />
-      <option name="MAIN_CLASS_NAME" />
-      <option name="VM_PARAMETERS" />
-      <option name="PROGRAM_PARAMETERS" />
-      <option name="WORKING_DIRECTORY" />
-      <option name="ALTERNATIVE_JRE_PATH_ENABLED" value="false" />
-      <option name="ALTERNATIVE_JRE_PATH" />
-      <option name="ENABLE_SWING_INSPECTOR" value="false" />
-      <option name="ENV_VARIABLES" />
-      <option name="PASS_PARENT_ENVS" value="true" />
-      <module name="" />
-      <envs />
-      <method />
-    </configuration>
-    <configuration default="true" type="DjangoTestsConfigurationType" factoryName="Django tests">
-      <option name="INTERPRETER_OPTIONS" value="" />
-      <option name="PARENT_ENVS" value="true" />
-      <envs>
-        <env name="PYTHONUNBUFFERED" value="1" />
-      </envs>
-      <option name="SDK_HOME" value="" />
-      <option name="WORKING_DIRECTORY" value="" />
-      <option name="IS_MODULE_SDK" value="false" />
-      <option name="ADD_CONTENT_ROOTS" value="true" />
-      <option name="ADD_SOURCE_ROOTS" value="true" />
-      <module name="PythonNeuralNetworkAlgos" />
-      <EXTENSION ID="PythonCoverageRunConfigurationExtension" enabled="false" sample_coverage="true" runner="coverage.py" />
-      <option name="TARGET" value="" />
-      <option name="SETTINGS_FILE" value="" />
-      <option name="CUSTOM_SETTINGS" value="false" />
-      <option name="USE_OPTIONS" value="false" />
-      <option name="OPTIONS" value="" />
-      <method />
-    </configuration>
-    <configuration default="true" type="FlashRunConfigurationType" factoryName="Flash App">
-      <option name="BCName" value="" />
-      <option name="IOSSimulatorSdkPath" value="" />
-      <option name="adlOptions" value="" />
-      <option name="airProgramParameters" value="" />
-      <option name="appDescriptorForEmulator" value="Android" />
-      <option name="debugTransport" value="USB" />
-      <option name="debuggerSdkRaw" value="BC SDK" />
-      <option name="emulator" value="NexusOne" />
-      <option name="emulatorAdlOptions" value="" />
-      <option name="fastPackaging" value="true" />
-      <option name="fullScreenHeight" value="0" />
-      <option name="fullScreenWidth" value="0" />
-      <option name="launchUrl" value="false" />
-      <option name="launcherParameters">
-        <LauncherParameters>
-          <option name="browser" value="a7bb68e0-33c0-4d6f-a81a-aac1fdb870c8" />
-          <option name="launcherType" value="OSDefault" />
-          <option name="newPlayerInstance" value="false" />
-          <option name="playerPath" value="/usr/bin/flashplayerdebugger" />
-        </LauncherParameters>
-      </option>
-      <option name="mobileRunTarget" value="Emulator" />
-      <option name="moduleName" value="" />
-      <option name="overriddenMainClass" value="" />
-      <option name="overriddenOutputFileName" value="" />
-      <option name="overrideMainClass" value="false" />
-      <option name="runTrusted" value="true" />
-      <option name="screenDpi" value="0" />
-      <option name="screenHeight" value="0" />
-      <option name="screenWidth" value="0" />
-      <option name="url" value="http://" />
-      <option name="usbDebugPort" value="7936" />
-      <method />
-    </configuration>
-    <configuration default="true" type="FlexUnitRunConfigurationType" factoryName="FlexUnit" appDescriptorForEmulator="Android" class_name="" emulatorAdlOptions="" method_name="" package_name="" scope="Class">
-      <option name="BCName" value="" />
-      <option name="launcherParameters">
-        <LauncherParameters>
-          <option name="browser" value="a7bb68e0-33c0-4d6f-a81a-aac1fdb870c8" />
-          <option name="launcherType" value="OSDefault" />
-          <option name="newPlayerInstance" value="false" />
-          <option name="playerPath" value="/usr/bin/flashplayerdebugger" />
-        </LauncherParameters>
-      </option>
-      <option name="moduleName" value="" />
-      <option name="trusted" value="true" />
-      <method />
-    </configuration>
-    <configuration default="true" type="GrailsRunConfigurationType" factoryName="Grails">
-      <setting name="vmparams" value="" />
-      <setting name="cmdLine" value="run-app" />
-      <setting name="passParentEnv" value="true" />
-      <setting name="launchBrowser" value="true" />
-      <setting name="launchBrowserUrl" value="" />
-      <setting name="depsClasspath" value="false" />
-      <method />
-    </configuration>
-    <configuration default="true" type="JavaScriptTestRunnerJest" factoryName="Jest">
-      <node-interpreter value="project" />
-      <working-dir value="" />
-      <envs />
-      <scope-kind value="ALL" />
-      <method />
-    </configuration>
-    <configuration default="true" type="JavaScriptTestRunnerProtractor" factoryName="Protractor">
-      <config-file value="" />
-      <node-interpreter value="project" />
-      <envs />
-      <method />
-    </configuration>
-    <configuration default="true" type="JavascriptDebugType" factoryName="JavaScript Debug">
-      <method />
-    </configuration>
-    <configuration default="true" type="PyBehaveRunConfigurationType" factoryName="Behave">
-      <option name="INTERPRETER_OPTIONS" value="" />
-      <option name="PARENT_ENVS" value="true" />
-      <envs />
-      <option name="SDK_HOME" value="" />
-      <option name="WORKING_DIRECTORY" value="" />
-      <option name="IS_MODULE_SDK" value="false" />
-      <option name="ADD_CONTENT_ROOTS" value="true" />
-      <option name="ADD_SOURCE_ROOTS" value="true" />
-      <module name="PythonNeuralNetworkAlgos" />
-      <EXTENSION ID="PythonCoverageRunConfigurationExtension" enabled="false" sample_coverage="true" runner="coverage.py" />
-      <option name="ADDITIONAL_ARGS" value="" />
-      <method />
-    </configuration>
-    <configuration default="true" type="PyLettuceRunConfigurationType" factoryName="Lettuce">
-      <option name="INTERPRETER_OPTIONS" value="" />
-      <option name="PARENT_ENVS" value="true" />
-      <envs />
-      <option name="SDK_HOME" value="" />
-      <option name="WORKING_DIRECTORY" value="" />
-      <option name="IS_MODULE_SDK" value="false" />
-      <option name="ADD_CONTENT_ROOTS" value="true" />
-      <option name="ADD_SOURCE_ROOTS" value="true" />
-      <module name="PythonNeuralNetworkAlgos" />
-      <EXTENSION ID="PythonCoverageRunConfigurationExtension" enabled="false" sample_coverage="true" runner="coverage.py" />
-      <option name="ADDITIONAL_ARGS" value="" />
-      <method />
-    </configuration>
-    <configuration default="true" type="SpringBootApplicationConfigurationType" factoryName="Spring Boot">
-      <extension name="coverage" enabled="false" merge="false" sample_coverage="true" runner="idea" />
-      <module name="" />
-      <envs />
-      <method />
-    </configuration>
-    <configuration default="true" type="js.build_tools.gulp" factoryName="Gulp.js">
-      <node-interpreter>project</node-interpreter>
-      <node-options />
-      <gulpfile />
-      <tasks />
-      <arguments />
-      <envs />
-      <method />
-    </configuration>
-    <configuration default="true" type="js.build_tools.npm" factoryName="npm">
-      <command value="run" />
-      <scripts />
-      <node-interpreter value="project" />
-      <envs />
-      <method />
-    </configuration>
-    <configuration default="true" type="osgi.bnd.run" factoryName="Run Launcher">
-      <method />
-    </configuration>
-    <configuration default="true" type="osgi.bnd.run" factoryName="Test Launcher (JUnit)">
-      <method />
+  <component name="RunManager" selected="Python.JacobianMatrixTests">
+    <configuration name="&lt;template&gt;" type="WebApp" default="true" selected="false">
+      <Host>localhost</Host>
+      <Port>5050</Port>
     </configuration>
     <configuration default="true" type="Applet">
       <option name="POLICY_FILE" value="$APPLICATION_HOME_DIR$/bin/appletviewer.policy" />
@@ -625,96 +161,10 @@
     </configuration>
     <configuration default="true" type="JUnit" factoryName="JUnit">
       <option name="TEST_OBJECT" value="class" />
-      <option name="WORKING_DIRECTORY" value="$MODULE_DIR$" />
-      <method v="2">
-        <option name="Make" enabled="true" />
-      </method>
-    </configuration>
-    <configuration default="true" type="JetRunConfigurationType" factoryName="Kotlin">
-      <module name="PythonNeuralNetworkAlgos" />
-      <option name="VM_PARAMETERS" />
-      <option name="PROGRAM_PARAMETERS" />
-=======
-  <component name="RunManager">
-    <configuration default="true" type="Application" factoryName="Application">
       <option name="WORKING_DIRECTORY" value="$PROJECT_DIR$" />
-    </configuration>
-    <configuration default="true" type="JUnit" factoryName="JUnit">
-      <option name="ALTERNATIVE_JRE_PATH_ENABLED" value="false" />
-      <option name="ALTERNATIVE_JRE_PATH" />
-      <option name="PACKAGE_NAME" />
-      <option name="MAIN_CLASS_NAME" />
-      <option name="METHOD_NAME" />
-      <option name="TEST_OBJECT" value="class" />
-      <option name="VM_PARAMETERS" value="-ea" />
-      <option name="PARAMETERS" />
-      <option name="WORKING_DIRECTORY" value="%MODULE_WORKING_DIR%" />
-      <option name="PASS_PARENT_ENVS" value="true" />
       <option name="TEST_SEARCH_SCOPE">
-        <value defaultName="singleModule" />
+        <value defaultName="moduleWithDependencies" />
       </option>
-      <patterns />
-    </configuration>
-    <configuration name="numdiffstudy" type="PythonConfigurationType" factoryName="Python" temporary="true">
-      <module name="PythonNeuralNetworks" />
-      <option name="INTERPRETER_OPTIONS" value="" />
-      <option name="PARENT_ENVS" value="true" />
-      <envs>
-        <env name="PYTHONUNBUFFERED" value="1" />
-      </envs>
-      <option name="SDK_HOME" value="" />
-      <option name="WORKING_DIRECTORY" value="$PROJECT_DIR$/src/Algorithms/FunctionDiffInt" />
-      <option name="IS_MODULE_SDK" value="true" />
-      <option name="ADD_CONTENT_ROOTS" value="true" />
-      <option name="ADD_SOURCE_ROOTS" value="true" />
-      <EXTENSION ID="PythonCoverageRunConfigurationExtension" runner="coverage.py" />
-      <option name="SCRIPT_NAME" value="$PROJECT_DIR$/src/Algorithms/FunctionDiffInt/numdiffstudy.py" />
-      <option name="PARAMETERS" value="" />
-      <option name="SHOW_COMMAND_LINE" value="false" />
-      <option name="EMULATE_TERMINAL" value="false" />
-      <option name="MODULE_MODE" value="false" />
-    </configuration>
-    <configuration default="true" type="TestNG" factoryName="TestNG">
->>>>>>> ca14fdda
-      <option name="ALTERNATIVE_JRE_PATH_ENABLED" value="false" />
-      <option name="ALTERNATIVE_JRE_PATH" />
-      <option name="PASS_PARENT_ENVS" value="true" />
-      <option name="MAIN_CLASS_NAME" />
-      <option name="WORKING_DIRECTORY" />
-      <method v="2">
-        <option name="Make" enabled="true" />
-      </method>
-    </configuration>
-    <configuration default="true" type="KotlinStandaloneScriptRunConfigurationType" factoryName="Kotlin script">
-      <option name="filePath" />
-      <option name="vmParameters" />
-      <option name="alternativeJrePath" />
-      <option name="programParameters" />
-      <option name="passParentEnvs" value="true" />
-      <option name="workingDirectory" />
-      <option name="isAlternativeJrePathEnabled" value="false" />
-      <option name="VM_PARAMETERS" />
-      <option name="PROGRAM_PARAMETERS" />
-      <option name="ALTERNATIVE_JRE_PATH_ENABLED" value="false" />
-      <option name="ALTERNATIVE_JRE_PATH" />
-      <option name="PASS_PARENT_ENVS" value="true" />
-      <option name="MAIN_CLASS_NAME" />
-      <option name="WORKING_DIRECTORY" />
-      <module name="" />
-      <option name="filePath" />
-      <option name="vmParameters" />
-      <option name="alternativeJrePath" />
-      <option name="programParameters" />
-      <option name="passParentEnvs" value="true" />
-      <option name="workingDirectory" />
-      <option name="isAlternativeJrePathEnabled" value="false" />
-      <option name="VM_PARAMETERS" />
-      <option name="PROGRAM_PARAMETERS" />
-      <option name="ALTERNATIVE_JRE_PATH_ENABLED" value="false" />
-      <option name="ALTERNATIVE_JRE_PATH" />
-      <option name="PASS_PARENT_ENVS" value="true" />
-      <option name="MAIN_CLASS_NAME" />
-      <option name="WORKING_DIRECTORY" />
       <method v="2">
         <option name="Make" enabled="true" />
       </method>
@@ -731,7 +181,6 @@
       <option name="IS_MODULE_SDK" value="true" />
       <option name="ADD_CONTENT_ROOTS" value="true" />
       <option name="ADD_SOURCE_ROOTS" value="true" />
-      <EXTENSION ID="PythonCoverageRunConfigurationExtension" enabled="false" sample_coverage="true" runner="coverage.py" />
       <option name="SCRIPT_NAME" value="$PROJECT_DIR$/src/TensorflowTutorial/DanAloni_BackpropWithTensorflow.py" />
       <option name="PARAMETERS" value="" />
       <option name="SHOW_COMMAND_LINE" value="false" />
@@ -741,7 +190,7 @@
       <option name="INPUT_FILE" value="" />
       <method v="2" />
     </configuration>
-    <configuration name="NotAnotherMNISTTutorial" type="PythonConfigurationType" factoryName="Python" temporary="true">
+    <configuration name="JacobianMatrixTests" type="PythonConfigurationType" factoryName="Python" temporary="true">
       <module name="PythonNeuralNetworks" />
       <option name="INTERPRETER_OPTIONS" value="" />
       <option name="PARENT_ENVS" value="true" />
@@ -749,12 +198,11 @@
         <env name="PYTHONUNBUFFERED" value="1" />
       </envs>
       <option name="SDK_HOME" value="" />
-      <option name="WORKING_DIRECTORY" value="$PROJECT_DIR$/src/TensorflowTutorial" />
+      <option name="WORKING_DIRECTORY" value="$PROJECT_DIR$/src/MatrixCalculusStudy" />
       <option name="IS_MODULE_SDK" value="true" />
       <option name="ADD_CONTENT_ROOTS" value="true" />
       <option name="ADD_SOURCE_ROOTS" value="true" />
-      <EXTENSION ID="PythonCoverageRunConfigurationExtension" enabled="false" sample_coverage="true" runner="coverage.py" />
-      <option name="SCRIPT_NAME" value="$PROJECT_DIR$/src/TensorflowTutorial/NotAnotherMNISTTutorial.py" />
+      <option name="SCRIPT_NAME" value="$PROJECT_DIR$/src/MatrixCalculusStudy/JacobianMatrixTests.py" />
       <option name="PARAMETERS" value="" />
       <option name="SHOW_COMMAND_LINE" value="false" />
       <option name="EMULATE_TERMINAL" value="false" />
@@ -763,115 +211,17 @@
       <option name="INPUT_FILE" value="" />
       <method v="2" />
     </configuration>
-    <configuration name="TensorflowCoreTutorial" type="PythonConfigurationType" factoryName="Python" temporary="true">
-      <module name="PythonNeuralNetworks" />
-      <option name="INTERPRETER_OPTIONS" value="" />
-      <option name="PARENT_ENVS" value="true" />
-      <envs>
-        <env name="PYTHONUNBUFFERED" value="1" />
-      </envs>
-      <option name="SDK_HOME" value="" />
-      <option name="WORKING_DIRECTORY" value="$PROJECT_DIR$/src/TensorflowTutorial" />
-      <option name="IS_MODULE_SDK" value="true" />
-      <option name="ADD_CONTENT_ROOTS" value="true" />
-      <option name="ADD_SOURCE_ROOTS" value="true" />
-      <EXTENSION ID="PythonCoverageRunConfigurationExtension" enabled="false" sample_coverage="true" runner="coverage.py" />
-      <option name="SCRIPT_NAME" value="$PROJECT_DIR$/src/TensorflowTutorial/TensorflowCoreTutorial.py" />
-      <option name="PARAMETERS" value="" />
-      <option name="SHOW_COMMAND_LINE" value="false" />
-      <option name="EMULATE_TERMINAL" value="false" />
-      <option name="MODULE_MODE" value="false" />
-      <option name="REDIRECT_INPUT" value="false" />
-      <option name="INPUT_FILE" value="" />
-      <method v="2" />
-    </configuration>
-    <configuration name="TensorflowMNISTTutorial" type="PythonConfigurationType" factoryName="Python" temporary="true">
-      <module name="PythonNeuralNetworkAlgos" />
-      <option name="INTERPRETER_OPTIONS" value="" />
-      <option name="PARENT_ENVS" value="true" />
-      <envs>
-        <env name="PYTHONUNBUFFERED" value="1" />
-      </envs>
-      <option name="SDK_HOME" value="" />
-      <option name="WORKING_DIRECTORY" value="$PROJECT_DIR$/src/TensorflowTutorial" />
-      <option name="IS_MODULE_SDK" value="true" />
-      <option name="ADD_CONTENT_ROOTS" value="true" />
-      <option name="ADD_SOURCE_ROOTS" value="true" />
-      <EXTENSION ID="PythonCoverageRunConfigurationExtension" enabled="false" sample_coverage="true" runner="coverage.py" />
-      <option name="SCRIPT_NAME" value="$PROJECT_DIR$/src/TensorflowTutorial/TensorflowMNISTTutorial.py" />
-      <option name="PARAMETERS" value="" />
-      <option name="SHOW_COMMAND_LINE" value="false" />
-      <option name="EMULATE_TERMINAL" value="false" />
-      <option name="MODULE_MODE" value="false" />
-      <option name="REDIRECT_INPUT" value="false" />
-      <option name="INPUT_FILE" value="" />
-      <method v="2" />
-    </configuration>
-    <configuration default="true" type="PythonConfigurationType" factoryName="Python">
-      <module name="PythonNeuralNetworkAlgos" />
-      <option name="INTERPRETER_OPTIONS" value="" />
-      <option name="PARENT_ENVS" value="true" />
-      <envs>
-        <env name="PYTHONUNBUFFERED" value="1" />
-      </envs>
-      <option name="SDK_HOME" value="" />
-      <option name="WORKING_DIRECTORY" value="" />
-      <option name="IS_MODULE_SDK" value="false" />
-      <option name="ADD_CONTENT_ROOTS" value="true" />
-      <option name="ADD_SOURCE_ROOTS" value="true" />
-      <EXTENSION ID="PythonCoverageRunConfigurationExtension" enabled="false" sample_coverage="true" runner="coverage.py" />
-      <option name="SCRIPT_NAME" value="" />
-      <option name="PARAMETERS" value="" />
-      <option name="SHOW_COMMAND_LINE" value="false" />
-      <option name="EMULATE_TERMINAL" value="false" />
-      <option name="MODULE_MODE" value="false" />
-      <option name="REDIRECT_INPUT" value="false" />
-      <option name="INPUT_FILE" value="" />
-      <method v="2" />
-    </configuration>
-    <configuration name="mnistSVM" type="PythonConfigurationType" factoryName="Python" temporary="true">
-      <module name="PythonNeuralNetworkAlgos" />
-      <option name="INTERPRETER_OPTIONS" value="" />
-      <option name="PARENT_ENVS" value="true" />
-      <envs>
-        <env name="PYTHONUNBUFFERED" value="1" />
-      </envs>
-      <option name="SDK_HOME" value="" />
-      <option name="WORKING_DIRECTORY" value="$PROJECT_DIR$/src" />
-      <option name="IS_MODULE_SDK" value="true" />
-      <option name="ADD_CONTENT_ROOTS" value="true" />
-      <option name="ADD_SOURCE_ROOTS" value="true" />
-      <EXTENSION ID="PythonCoverageRunConfigurationExtension" enabled="false" sample_coverage="true" runner="coverage.py" />
-      <option name="SCRIPT_NAME" value="$PROJECT_DIR$/src/Nielson_NeuralNetworksAndDeepLearning/mnistSVM.py" />
-      <option name="PARAMETERS" value="" />
-      <option name="SHOW_COMMAND_LINE" value="false" />
-      <option name="EMULATE_TERMINAL" value="false" />
-      <option name="MODULE_MODE" value="false" />
-      <option name="REDIRECT_INPUT" value="false" />
-      <option name="INPUT_FILE" value="" />
-      <method v="2" />
-    </configuration>
     <configuration default="true" type="TestNG">
       <option name="TEST_OBJECT" value="CLASS" />
-<<<<<<< HEAD
-      <option name="WORKING_DIRECTORY" value="$MODULE_DIR$" />
+      <option name="WORKING_DIRECTORY" value="$PROJECT_DIR$" />
+      <option name="TEST_SEARCH_SCOPE">
+        <value defaultName="moduleWithDependencies" />
+      </option>
       <properties />
       <listeners />
       <method v="2">
         <option name="Make" enabled="true" />
       </method>
-    </configuration>
-    <configuration default="true" type="Tox" factoryName="Tox">
-      <module name="PythonNeuralNetworkAlgos" />
-      <option name="INTERPRETER_OPTIONS" value="" />
-      <option name="PARENT_ENVS" value="true" />
-      <option name="SDK_HOME" value="" />
-      <option name="WORKING_DIRECTORY" value="" />
-      <option name="IS_MODULE_SDK" value="false" />
-      <option name="ADD_CONTENT_ROOTS" value="true" />
-      <option name="ADD_SOURCE_ROOTS" value="true" />
-      <EXTENSION ID="PythonCoverageRunConfigurationExtension" enabled="false" sample_coverage="true" runner="coverage.py" />
-      <method v="2" />
     </configuration>
     <configuration default="true" type="#org.jetbrains.idea.devkit.run.PluginConfigurationType">
       <module name="" />
@@ -882,60 +232,12 @@
         <option name="Make" enabled="true" />
       </method>
     </configuration>
-    <configuration default="true" type="tests" factoryName="Doctests">
-      <module name="PythonNeuralNetworkAlgos" />
-      <option name="INTERPRETER_OPTIONS" value="" />
-      <option name="PARENT_ENVS" value="true" />
-      <option name="SDK_HOME" value="" />
-      <option name="WORKING_DIRECTORY" value="" />
-      <option name="IS_MODULE_SDK" value="false" />
-      <option name="ADD_CONTENT_ROOTS" value="true" />
-      <option name="ADD_SOURCE_ROOTS" value="true" />
-      <EXTENSION ID="PythonCoverageRunConfigurationExtension" enabled="false" sample_coverage="true" runner="coverage.py" />
-      <option name="SCRIPT_NAME" value="" />
-      <option name="CLASS_NAME" value="" />
-      <option name="METHOD_NAME" value="" />
-      <option name="FOLDER_NAME" value="" />
-      <option name="TEST_TYPE" value="TEST_SCRIPT" />
-      <option name="PATTERN" value="" />
-      <option name="USE_PATTERN" value="false" />
-      <method v="2" />
-    </configuration>
-    <configuration default="true" type="tests" factoryName="Unittests">
-      <module name="PythonNeuralNetworkAlgos" />
-      <option name="INTERPRETER_OPTIONS" value="" />
-      <option name="PARENT_ENVS" value="true" />
-      <option name="SDK_HOME" value="" />
-      <option name="WORKING_DIRECTORY" value="" />
-      <option name="IS_MODULE_SDK" value="false" />
-      <option name="ADD_CONTENT_ROOTS" value="true" />
-      <option name="ADD_SOURCE_ROOTS" value="true" />
-      <EXTENSION ID="PythonCoverageRunConfigurationExtension" enabled="false" sample_coverage="true" runner="coverage.py" />
-      <option name="_new_additionalArguments" value="&quot;&quot;" />
-      <option name="_new_target" value="&quot;.&quot;" />
-      <option name="_new_targetType" value="&quot;PATH&quot;" />
-      <method v="2" />
-    </configuration>
-=======
-      <option name="VM_PARAMETERS" value="-ea" />
-      <option name="PARAMETERS" />
-      <option name="WORKING_DIRECTORY" value="%MODULE_WORKING_DIR%" />
-      <option name="OUTPUT_DIRECTORY" />
-      <option name="PASS_PARENT_ENVS" value="true" />
-      <option name="TEST_SEARCH_SCOPE">
-        <value defaultName="singleModule" />
-      </option>
-      <option name="USE_DEFAULT_REPORTERS" value="false" />
-      <option name="PROPERTIES_FILE" />
-      <properties />
-      <listeners />
-    </configuration>
     <recent_temporary>
       <list>
-        <item itemvalue="Python.numdiffstudy" />
+        <item itemvalue="Python.JacobianMatrixTests" />
+        <item itemvalue="Python.DanAloni_BackpropWithTensorflow" />
       </list>
     </recent_temporary>
->>>>>>> ca14fdda
   </component>
   <component name="SbtLocalSettings">
     <option name="modificationStamps">
@@ -951,637 +253,91 @@
         <entry key="C:/D/projects/playframework-learn/my-first-app" value="1409582196521" />
       </map>
     </option>
-  </component>
-<<<<<<< HEAD
+    <option name="projectSyncType">
+      <map>
+        <entry key="$PROJECT_DIR$/../../learningprogramming/Scala/ScalaUNE/Assignment1_FunctionalProgramming/assignment1" value="PREVIEW" />
+        <entry key="$PROJECT_DIR$/../../learningprogramming/Scala/ScalaUNE/Assignment2_Boids" value="PREVIEW" />
+        <entry key="$PROJECT_DIR$/../../learningprogramming/Scala/ScalaUNE/Assignment3_ActorStreamTank" value="PREVIEW" />
+        <entry key="$PROJECT_DIR$/../../learningprogramming/Scala/ScalaUNE/Tutorial10_ReactiveStreams" value="PREVIEW" />
+        <entry key="$PROJECT_DIR$/../../learningprogramming/Scala/ScalaUNE/Tutorial1_FirstSteps/firststeps" value="PREVIEW" />
+        <entry key="$PROJECT_DIR$/../../learningprogramming/Scala/ScalaUNE/Tutorial2_TailRecursion/tailrecursivemadness" value="PREVIEW" />
+        <entry key="$PROJECT_DIR$/../../learningprogramming/Scala/ScalaUNE/Tutorial3_Sudoku/tutorial_sudoku_sensei" value="PREVIEW" />
+        <entry key="$PROJECT_DIR$/../../learningprogramming/Scala/ScalaUNE/Tutorial4_UnitsOfMeasurementDSL" value="PREVIEW" />
+        <entry key="$PROJECT_DIR$/../../learningprogramming/Scala/ScalaUNE/Tutorial6_FuturesPromises" value="PREVIEW" />
+        <entry key="$PROJECT_DIR$/../../learningprogramming/Scala/ScalaUNE/Tutorial7_Actors" value="PREVIEW" />
+        <entry key="$PROJECT_DIR$/../../learningprogramming/Scala/ScalaUNE/firststeps" value="PREVIEW" />
+        <entry key="$PROJECT_DIR$/../../learningprogramming/Scala/ScalaUNE/week10" value="PREVIEW" />
+        <entry key="$PROJECT_DIR$/../../learningprogramming/Scala/ScalaUNE/week7" value="PREVIEW" />
+      </map>
+    </option>
+  </component>
   <component name="SvnConfiguration">
     <configuration />
   </component>
-=======
->>>>>>> ca14fdda
   <component name="TaskManager">
     <task active="true" id="Default" summary="Default task">
-      <changelist id="01d9c829-575d-4ae5-ba1d-93754a165e60" name="Default" comment="" />
-      <created>1542914959647</created>
+      <changelist id="82cdab4b-8e80-46e5-811a-35b506abb6d9" name="Default Changelist" comment="" />
+      <created>1561534184093</created>
       <option name="number" value="Default" />
       <option name="presentableId" value="Default" />
-      <updated>1542914959647</updated>
-      <workItem from="1542914961667" duration="110000" />
-      <workItem from="1542915523254" duration="31000" />
-      <workItem from="1542966157425" duration="3044000" />
-      <workItem from="1542976187322" duration="1408000" />
-      <workItem from="1542977604815" duration="1206000" />
-      <workItem from="1542979309450" duration="9094000" />
-      <workItem from="1543047256188" duration="2544000" />
-      <workItem from="1543240427596" duration="7374000" />
-      <workItem from="1543323385837" duration="4125000" />
-      <workItem from="1543328762964" duration="7637000" />
-      <workItem from="1543409354193" duration="14629000" />
-<<<<<<< HEAD
-      <workItem from="1543432477753" duration="1110000" />
-      <workItem from="1545640846676" duration="351000" />
-=======
-      <workItem from="1543432477753" duration="1061000" />
-      <workItem from="1561194071037" duration="5633000" />
-      <workItem from="1561200078959" duration="8496000" />
+      <updated>1561534184093</updated>
     </task>
-    <task id="LOCAL-00001" summary="Studying `numdifftools`">
-      <created>1561195977702</created>
-      <option name="number" value="00001" />
-      <option name="presentableId" value="LOCAL-00001" />
-      <option name="project" value="LOCAL" />
-      <updated>1561195977703</updated>
->>>>>>> ca14fdda
-    </task>
-    <task id="LOCAL-00002" summary="Studying `numdifftools`">
-      <created>1561196265978</created>
-      <option name="number" value="00002" />
-      <option name="presentableId" value="LOCAL-00002" />
-      <option name="project" value="LOCAL" />
-      <updated>1561196265978</updated>
-    </task>
-    <task id="LOCAL-00003" summary="Studying `numdifftools`">
-      <created>1561197845691</created>
-      <option name="number" value="00003" />
-      <option name="presentableId" value="LOCAL-00003" />
-      <option name="project" value="LOCAL" />
-      <updated>1561197845692</updated>
-    </task>
-    <task id="LOCAL-00004" summary="Studying `numdifftools`">
-      <created>1561220409599</created>
-      <option name="number" value="00004" />
-      <option name="presentableId" value="LOCAL-00004" />
-      <option name="project" value="LOCAL" />
-      <updated>1561220409599</updated>
-    </task>
-    <task id="LOCAL-00005" summary="Studying `numdifftools` and structured, typed, semantically rich ways to express functions&#10;&#10;https://docs.scipy.org/doc/numpy-1.15.0/user/basics.rec.html&#10;http://xarray.pydata.org/en/stable/indexing.html&#10;https://xtensor.readthedocs.io/en/latest/numpy.html">
-      <created>1561220976421</created>
-      <option name="number" value="00005" />
-      <option name="presentableId" value="LOCAL-00005" />
-      <option name="project" value="LOCAL" />
-      <updated>1561220976421</updated>
-    </task>
-    <option name="localTasksCounter" value="6" />
     <servers />
   </component>
-  <component name="TimeTrackingManager">
-<<<<<<< HEAD
-    <option name="totallyTimeSpent" value="52663000" />
-=======
-    <option name="totallyTimeSpent" value="12402000" />
->>>>>>> ca14fdda
-  </component>
-  <component name="TodoView">
-    <todo-panel id="selected-file">
-      <is-autoscroll-to-source value="true" />
-    </todo-panel>
-    <todo-panel id="all">
-      <are-packages-shown value="true" />
-      <is-autoscroll-to-source value="true" />
-    </todo-panel>
-  </component>
   <component name="ToolWindowManager">
-<<<<<<< HEAD
-    <frame x="84" y="24" width="1257" height="762" extended-state="0" />
+    <frame x="75" y="27" width="1286" height="759" extended-state="0" />
+    <editor active="true" />
     <layout>
-      <window_info active="true" content_ui="combo" id="Project" order="0" visible="true" weight="0.3904053" />
-      <window_info id="Structure" order="1" weight="0.25" />
-      <window_info id="Designer" order="2" />
-      <window_info id="Image Layers" order="3" />
-      <window_info id="UI Designer" order="4" />
-      <window_info id="Capture Tool" order="5" />
-      <window_info id="Favorites" order="6" side_tool="true" />
-      <window_info id="Nl-Palette" order="7" />
+      <window_info id="Image Layers" />
+      <window_info id="Designer" />
+      <window_info id="UI Designer" />
+      <window_info id="Capture Tool" />
+      <window_info id="Favorites" side_tool="true" />
+      <window_info content_ui="combo" id="Project" order="0" weight="0.29159936" />
+      <window_info id="Structure" order="1" side_tool="true" weight="0.25" />
+      <window_info anchor="bottom" id="SBT Execute" side_tool="true" />
+      <window_info anchor="bottom" id="Version Control" />
+      <window_info anchor="bottom" id="Terminal" />
+      <window_info anchor="bottom" id="Event Log" side_tool="true" />
       <window_info anchor="bottom" id="Message" order="0" />
-      <window_info anchor="bottom" id="Find" order="1" weight="0.328594" />
-      <window_info anchor="bottom" id="Run" order="2" weight="0.40126383" />
-      <window_info anchor="bottom" id="Debug" order="3" weight="0.39968404" />
+      <window_info anchor="bottom" id="Find" order="1" weight="0.32854864" />
+      <window_info anchor="bottom" id="Run" order="2" weight="0.32854864" />
+      <window_info anchor="bottom" id="Debug" order="3" weight="0.4" />
       <window_info anchor="bottom" id="Cvs" order="4" weight="0.25" />
       <window_info anchor="bottom" id="Inspection" order="5" weight="0.4" />
       <window_info anchor="bottom" id="TODO" order="6" />
-      <window_info anchor="bottom" id="Event Log" order="7" side_tool="true" />
-      <window_info anchor="bottom" id="GhcMod" order="8" />
-      <window_info anchor="bottom" id="Version Control" order="9" />
-      <window_info anchor="bottom" id="Terminal" order="10" />
-      <window_info anchor="bottom" id="SBT Execute" order="11" side_tool="true" />
+      <window_info anchor="right" id="Palette" />
+      <window_info anchor="right" id="PlantUML" />
+      <window_info anchor="right" id="Theme Preview" />
+      <window_info anchor="right" id="Maven" />
+      <window_info anchor="right" id="Capture Analysis" />
+      <window_info anchor="right" id="Palette&#9;" />
       <window_info anchor="right" id="Commander" order="0" weight="0.4" />
       <window_info anchor="right" id="Ant Build" order="1" weight="0.25" />
       <window_info anchor="right" content_ui="combo" id="Hierarchy" order="2" weight="0.25" />
-      <window_info anchor="right" id="PlantUML" order="3" />
-      <window_info anchor="right" id="Palette" order="4" />
-      <window_info anchor="right" id="Properties" order="5" />
-      <window_info anchor="right" id="Cabal" order="6" />
-      <window_info anchor="right" id="Capture Analysis" order="7" />
-      <window_info anchor="right" id="Data View" order="8" />
-      <window_info anchor="right" id="Maven Projects" order="9" />
-      <window_info anchor="right" id="Database" order="10" />
-      <window_info anchor="right" id="Palette&#9;" order="11" />
-      <window_info anchor="right" id="Theme Preview" order="12" />
-      <window_info anchor="right" id="Maven" order="13" />
-=======
-    <frame x="286" y="50" width="1608" height="871" extended-state="0" />
-    <layout>
-      <window_info anchor="bottom" id="TODO" order="6" />
-      <window_info anchor="bottom" id="SBT Console" order="7" />
-      <window_info anchor="right" id="Palette&#9;" order="3" />
-      <window_info anchor="bottom" id="Event Log" order="7" side_tool="true" />
-      <window_info anchor="right" id="PsiViewer" order="3" />
-      <window_info anchor="right" id="Maven Projects" order="3" />
-      <window_info anchor="bottom" id="Database Changes" order="7" show_stripe_button="false" />
-      <window_info anchor="bottom" id="Version Control" order="7" />
-      <window_info active="true" anchor="bottom" id="Run" order="2" visible="true" weight="0.4" />
-      <window_info anchor="bottom" id="Terminal" order="7" />
-      <window_info id="Designer" order="2" />
-      <window_info content_ui="combo" id="Project" order="0" visible="true" weight="0.22727273" />
-      <window_info anchor="bottom" id="Mypy" />
-      <window_info anchor="right" id="R Packages" order="3" />
-      <window_info anchor="bottom" id="Docker" order="7" />
-      <window_info anchor="right" id="R Graphics" order="3" />
-      <window_info anchor="right" id="Database" order="3" />
-      <window_info anchor="right" id="SciView" order="3" weight="0.32650447" />
-      <window_info id="Structure" order="1" side_tool="true" weight="0.25" />
-      <window_info anchor="right" id="Ant Build" order="1" weight="0.25" />
-      <window_info id="Favorites" order="2" side_tool="true" />
-      <window_info anchor="bottom" id="Debug" order="3" weight="0.3972973" />
-      <window_info id="Nl-Palette" order="2" />
-      <window_info anchor="bottom" id="SBT Execute" order="7" side_tool="true" />
-      <window_info anchor="bottom" id="Inspection" order="5" weight="0.4" />
-      <window_info id="Capture Tool" order="2" />
-      <window_info anchor="bottom" id="Cvs" order="4" weight="0.25" />
-      <window_info anchor="right" id="Theme Preview" order="3" />
-      <window_info anchor="bottom" id="Find" order="1" weight="0.328594" />
-      <window_info id="Image Layers" order="2" />
-      <window_info anchor="right" id="Properties" order="3" />
-      <window_info anchor="right" content_ui="combo" id="Hierarchy" order="2" weight="0.25" />
-      <window_info anchor="bottom" id="GhcMod" order="7" />
-      <window_info anchor="right" id="PlantUML" order="3" />
-      <window_info anchor="right" id="Cabal" order="3" />
-      <window_info id="UI Designer" order="2" />
-      <window_info anchor="right" id="Commander" order="0" weight="0.4" />
-      <window_info anchor="right" id="Data View" order="3" />
-      <window_info anchor="bottom" id="Message" order="0" />
-      <window_info anchor="right" id="Palette" order="3" />
-      <window_info anchor="right" id="Capture Analysis" order="3" />
->>>>>>> ca14fdda
     </layout>
   </component>
-  <component name="TypeScriptGeneratedFilesManager">
-    <option name="version" value="1" />
-  </component>
-<<<<<<< HEAD
-=======
-  <component name="VcsContentAnnotationSettings">
-    <option name="myLimit" value="2678400000" />
-  </component>
-  <component name="VcsManagerConfiguration">
-    <MESSAGE value="Studying `numdifftools`" />
-    <MESSAGE value="Studying `numdifftools` and structured, typed, semantically rich ways to express functions&#10;&#10;https://docs.scipy.org/doc/numpy-1.15.0/user/basics.rec.html&#10;http://xarray.pydata.org/en/stable/indexing.html&#10;https://xtensor.readthedocs.io/en/latest/numpy.html" />
-    <option name="LAST_COMMIT_MESSAGE" value="Studying `numdifftools` and structured, typed, semantically rich ways to express functions&#10;&#10;https://docs.scipy.org/doc/numpy-1.15.0/user/basics.rec.html&#10;http://xarray.pydata.org/en/stable/indexing.html&#10;https://xtensor.readthedocs.io/en/latest/numpy.html" />
-  </component>
-  <component name="XDebuggerManager">
-    <breakpoint-manager>
-      <breakpoints>
-        <line-breakpoint enabled="true" suspend="THREAD" type="python-line">
-          <url>file://$PROJECT_DIR$/src/Algorithms/FunctionDiffInt/numdiffstudy.py</url>
-          <line>64</line>
-          <option name="timeStamp" value="3" />
-        </line-breakpoint>
-        <line-breakpoint enabled="true" suspend="THREAD" type="python-line">
-          <url>file://$PROJECT_DIR$/src/Algorithms/FunctionDiffInt/numdiffstudy.py</url>
-          <line>60</line>
-          <option name="timeStamp" value="4" />
-        </line-breakpoint>
-        <line-breakpoint enabled="true" suspend="THREAD" type="python-line">
-          <url>file://$PROJECT_DIR$/src/Algorithms/FunctionDiffInt/numdiffstudy.py</url>
-          <line>40</line>
-          <option name="timeStamp" value="7" />
-        </line-breakpoint>
-      </breakpoints>
-      <default-breakpoints>
-        <breakpoint type="python-exception">
-          <properties notifyOnTerminate="true" exception="BaseException">
-            <option name="notifyOnTerminate" value="true" />
-          </properties>
-        </breakpoint>
-      </default-breakpoints>
-      <option name="time" value="8" />
-    </breakpoint-manager>
-  </component>
->>>>>>> ca14fdda
-  <component name="antWorkspaceConfiguration">
-    <option name="IS_AUTOSCROLL_TO_SOURCE" value="false" />
-    <option name="FILTER_TARGETS" value="false" />
-  </component>
-  <component name="debuggerHistoryManager">
-    <expressions id="evaluateCodeFragment">
-      <expression>
-        <expression-string>x2.shape</expression-string>
-        <language-id>Python</language-id>
-        <evaluation-mode>CODE_FRAGMENT</evaluation-mode>
-      </expression>
-      <expression>
-        <expression-string>x1.shape</expression-string>
-        <language-id>Python</language-id>
-        <evaluation-mode>CODE_FRAGMENT</evaluation-mode>
-      </expression>
-      <expression>
-        <expression-string>np.array(np.dstack((x1s, x2s, x3s))).shape</expression-string>
-        <language-id>Python</language-id>
-        <evaluation-mode>CODE_FRAGMENT</evaluation-mode>
-      </expression>
-      <expression>
-        <expression-string>np.array(
-        np.dstack((x1s, x2s, x3s)))</expression-string>
-        <language-id>Python</language-id>
-        <evaluation-mode>CODE_FRAGMENT</evaluation-mode>
-      </expression>
-    </expressions>
-    <expressions id="evaluateExpression">
-      <expression>
-        <expression-string>np.array(list(zip(x1s, x2s, x3s)))[5]</expression-string>
-        <language-id>Python</language-id>
-        <evaluation-mode>EXPRESSION</evaluation-mode>
-      </expression>
-      <expression>
-        <expression-string>np.array(list(zip(x1s, x2s, x3s)))[2]</expression-string>
-        <language-id>Python</language-id>
-        <evaluation-mode>EXPRESSION</evaluation-mode>
-      </expression>
-      <expression>
-        <expression-string>np.array(list(zip(x1s, x2s, x3s)))[1]</expression-string>
-        <language-id>Python</language-id>
-        <evaluation-mode>EXPRESSION</evaluation-mode>
-      </expression>
-      <expression>
-        <expression-string>np.array(list(zip(x1s, x2s, x3s)))[0]</expression-string>
-        <language-id>Python</language-id>
-        <evaluation-mode>EXPRESSION</evaluation-mode>
-      </expression>
-      <expression>
-        <expression-string>np.array(list(zip(x1s, x2s, x3s)))</expression-string>
-        <language-id>Python</language-id>
-        <evaluation-mode>EXPRESSION</evaluation-mode>
-      </expression>
-      <expression>
-        <expression-string>xs[0][3]</expression-string>
-        <language-id>Python</language-id>
-        <evaluation-mode>EXPRESSION</evaluation-mode>
-      </expression>
-      <expression>
-        <expression-string>xs[0][1]</expression-string>
-        <language-id>Python</language-id>
-        <evaluation-mode>EXPRESSION</evaluation-mode>
-      </expression>
-      <expression>
-        <expression-string>xs[0][0]</expression-string>
-        <language-id>Python</language-id>
-        <evaluation-mode>EXPRESSION</evaluation-mode>
-      </expression>
-      <expression>
-        <expression-string>xs[0]</expression-string>
-        <language-id>Python</language-id>
-        <evaluation-mode>EXPRESSION</evaluation-mode>
-      </expression>
-    </expressions>
-  </component>
   <component name="editorHistoryManager">
-<<<<<<< HEAD
-    <entry file="file://$PROJECT_DIR$/stochasticGradientDescent/data/testing.py" />
-    <entry file="file://$PROJECT_DIR$/.gitignore">
+    <entry file="file://$PROJECT_DIR$/src/TensorflowStudy/DanAloni_BackpropWithTensorflow.py">
       <provider selected="true" editor-type-id="text-editor">
-        <state>
-          <caret column="4" selection-start-column="4" selection-end-column="4" />
+        <state relative-caret-position="121">
+          <caret line="96" selection-start-line="96" selection-end-line="96" />
+          <folding>
+            <element signature="e#59#82#0" expanded="true" />
+          </folding>
         </state>
       </provider>
     </entry>
-=======
-    <entry file="file://$PROJECT_DIR$/src/Algorithms/FunctionDiffInt/numdiffstudy.py">
+    <entry file="file://$PROJECT_DIR$/src/MatrixCalculusStudy/JacobianMatrixTests.py">
       <provider selected="true" editor-type-id="text-editor">
-        <state relative-caret-position="255">
-          <caret line="15" lean-forward="true" selection-start-line="15" selection-end-line="15" />
+        <state relative-caret-position="192">
+          <caret line="12" column="34" selection-start-line="12" selection-start-column="34" selection-end-line="12" selection-end-column="34" />
           <folding>
             <element signature="e#0#18#0" expanded="true" />
           </folding>
         </state>
       </provider>
     </entry>
-    <entry file="file://$PROJECT_DIR$/../../../bin/python/conda3/envs/datasci_env/lib/python3.6/site-packages/numdifftools/core.py">
-      <provider selected="true" editor-type-id="text-editor">
-        <state relative-caret-position="9741">
-          <caret line="573" column="6" selection-start-line="573" selection-start-column="6" selection-end-line="573" selection-end-column="6" />
-        </state>
-      </provider>
-    </entry>
-    <entry file="file://$PROJECT_DIR$/.gitignore">
-      <provider selected="true" editor-type-id="text-editor">
-        <state relative-caret-position="34">
-          <caret line="2" column="7" selection-start-line="2" selection-start-column="7" selection-end-line="2" selection-end-column="7" />
-        </state>
-      </provider>
-    </entry>
-    <entry file="file://$PROJECT_DIR$/src/TensorflowTutorial/ManualBackpropWithTensorflow.ipynb">
-      <provider selected="true" editor-type-id="ipnb-editor">
-        <state>
-          <selected id="0" />
-        </state>
-      </provider>
-    </entry>
-    <entry file="file://$PROJECT_DIR$/src/TensorflowTutorial/ManualBackpropWithTensorflow.ipynb">
-      <provider selected="true" editor-type-id="ipnb-editor">
-        <state>
-          <selected id="-1" />
-        </state>
-      </provider>
-    </entry>
-    <entry file="file://$PROJECT_DIR$/src/TensorflowTutorial/NotAnotherMNISTTutorial2.ipynb" />
-    <entry file="file://$PROJECT_DIR$/src/TensorflowTutorial/TensorflowCoreTutorial.py">
-      <provider selected="true" editor-type-id="text-editor">
-        <state relative-caret-position="1168">
-          <caret line="73" column="28" lean-forward="true" selection-start-line="73" selection-start-column="28" selection-end-line="73" selection-end-column="28" />
-        </state>
-      </provider>
-    </entry>
-    <entry file="file://$PROJECT_DIR$/src/TensorflowTutorial/NotAnotherMNISTTutorial.py" />
-    <entry file="file://$PROJECT_DIR$/src/BookLearning/Nielson_NeuralNetworksAndDeepLearning/Tester.py">
-      <provider selected="true" editor-type-id="text-editor">
-        <state relative-caret-position="416">
-          <caret line="29" column="22" selection-start-line="29" selection-start-column="22" selection-end-line="29" selection-end-column="22" />
-        </state>
-      </provider>
-    </entry>
-    <entry file="file://$PROJECT_DIR$/src/BookLearning/Nielson_NeuralNetworksAndDeepLearning/mnistLoader.py">
-      <provider selected="true" editor-type-id="text-editor">
-        <state relative-caret-position="528">
-          <caret line="37" column="24" selection-start-line="37" selection-start-column="24" selection-end-line="37" selection-end-column="24" />
-        </state>
-      </provider>
-    </entry>
-    <entry file="file://$PROJECT_DIR$/src/BookLearning/Nielson_NeuralNetworksAndDeepLearning/mnistSVM.py">
-      <provider selected="true" editor-type-id="text-editor">
-        <state relative-caret-position="432">
-          <caret line="30" column="10" selection-start-line="30" selection-start-column="10" selection-end-line="30" selection-end-column="10" />
-        </state>
-      </provider>
-    </entry>
-    <entry file="file://$PROJECT_DIR$/src/BookLearning/Nielson_NeuralNetworksAndDeepLearning/network.py">
-      <provider selected="true" editor-type-id="text-editor">
-        <state relative-caret-position="1648">
-          <caret line="104" column="58" selection-start-line="104" selection-start-column="58" selection-end-line="104" selection-end-column="58" />
-        </state>
-      </provider>
-    </entry>
-    <entry file="file://$PROJECT_DIR$/src/BookLearning/Nielson_NeuralNetworksAndDeepLearning/Tester.py">
-      <provider selected="true" editor-type-id="text-editor">
-        <state relative-caret-position="464">
-          <caret line="29" column="22" selection-start-line="29" selection-start-column="22" selection-end-line="29" selection-end-column="22" />
-        </state>
-      </provider>
-    </entry>
-    <entry file="file://$PROJECT_DIR$/src/BookLearning/Nielson_NeuralNetworksAndDeepLearning/mnistLoader.py">
-      <provider selected="true" editor-type-id="text-editor">
-        <state relative-caret-position="528">
-          <caret line="37" column="24" selection-start-line="37" selection-start-column="24" selection-end-line="37" selection-end-column="24" />
-        </state>
-      </provider>
-    </entry>
-    <entry file="file://$PROJECT_DIR$/src/BookLearning/Nielson_NeuralNetworksAndDeepLearning/mnistSVM.py">
-      <provider selected="true" editor-type-id="text-editor">
-        <state relative-caret-position="432">
-          <caret line="30" column="10" lean-forward="true" selection-start-line="30" selection-start-column="10" selection-end-line="30" selection-end-column="10" />
-        </state>
-      </provider>
-    </entry>
-    <entry file="file://$PROJECT_DIR$/src/BookLearning/Nielson_NeuralNetworksAndDeepLearning/network.py">
-      <provider selected="true" editor-type-id="text-editor">
-        <state relative-caret-position="160">
-          <caret line="10" lean-forward="true" selection-start-line="10" selection-end-line="10" />
-        </state>
-      </provider>
-    </entry>
-    <entry file="file://$PROJECT_DIR$/src/BookLearning/Nielson_NeuralNetworksAndDeepLearning/mnistLoader.py">
-      <provider selected="true" editor-type-id="text-editor">
-        <state relative-caret-position="208">
-          <caret line="13" column="11" selection-start-line="13" selection-start-column="11" selection-end-line="13" selection-end-column="11" />
-        </state>
-      </provider>
-    </entry>
-    <entry file="file://$PROJECT_DIR$/src/BookLearning/Nielson_NeuralNetworksAndDeepLearning/Tester.py">
-      <provider selected="true" editor-type-id="text-editor">
-        <state relative-caret-position="224">
-          <caret line="16" selection-start-line="16" selection-end-line="17" selection-end-column="10" />
-        </state>
-      </provider>
-    </entry>
-    <entry file="file://$PROJECT_DIR$/src/BookLearning/Nielson_NeuralNetworksAndDeepLearning/network.py">
-      <provider selected="true" editor-type-id="text-editor">
-        <state relative-caret-position="1408">
-          <caret line="89" column="13" selection-start-line="89" selection-start-column="13" selection-end-line="89" selection-end-column="13" />
-        </state>
-      </provider>
-    </entry>
-    <entry file="file://$PROJECT_DIR$/src/BookLearning/Nielson_NeuralNetworksAndDeepLearning/Tester.py">
-      <provider selected="true" editor-type-id="text-editor">
-        <state relative-caret-position="224">
-          <caret line="14" lean-forward="true" selection-start-line="14" selection-end-line="14" />
-        </state>
-      </provider>
-    </entry>
-    <entry file="file://$PROJECT_DIR$/src/BookLearning/Nielson_NeuralNetworksAndDeepLearning/network.py">
-      <provider selected="true" editor-type-id="text-editor">
-        <state relative-caret-position="1408">
-          <caret line="89" column="13" selection-start-line="89" selection-start-column="13" selection-end-line="89" selection-end-column="13" />
-        </state>
-      </provider>
-    </entry>
-    <entry file="file://$PROJECT_DIR$/stochasticGradientDescent/data/testing.py" />
->>>>>>> ca14fdda
-    <entry file="file://$PROJECT_DIR$/src/Algo_StochasticGradientDescent/__init__.py" />
-    <entry file="file://$PROJECT_DIR$/src/BookLearning/Nielson_NeuralNetworksAndDeepLearning/mnistLoader.py">
-      <provider selected="true" editor-type-id="text-editor">
-        <state relative-caret-position="528">
-          <caret line="37" column="24" selection-start-line="37" selection-start-column="24" selection-end-line="37" selection-end-column="24" />
-        </state>
-      </provider>
-    </entry>
-    <entry file="file://$PROJECT_DIR$/src/env/datasci_env_generated.yml">
-      <provider selected="true" editor-type-id="text-editor">
-        <state relative-caret-position="111">
-          <caret line="66" column="14" selection-start-line="66" selection-start-column="4" selection-end-line="66" selection-end-column="14" />
-<<<<<<< HEAD
-        </state>
-      </provider>
-    </entry>
-    <entry file="file://$PROJECT_DIR$/src/env/datascienv.yml">
-      <provider selected="true" editor-type-id="text-editor">
-        <state relative-caret-position="304">
-          <caret line="52" column="17" selection-start-line="52" selection-start-column="17" selection-end-line="52" selection-end-column="17" />
-=======
->>>>>>> ca14fdda
-        </state>
-      </provider>
-    </entry>
-    <entry file="file://$PROJECT_DIR$/src/BookLearning/Nielson_NeuralNetworksAndDeepLearning/mnistSVM.py">
-      <provider selected="true" editor-type-id="text-editor">
-        <state relative-caret-position="480">
-          <caret line="30" column="10" selection-start-line="30" selection-start-column="10" selection-end-line="30" selection-end-column="10" />
-        </state>
-      </provider>
-    </entry>
-    <entry file="file://$PROJECT_DIR$/src/BookLearning/Nielson_NeuralNetworksAndDeepLearning/Tester.py">
-      <provider selected="true" editor-type-id="text-editor">
-        <state relative-caret-position="416">
-          <caret line="29" column="22" selection-start-line="29" selection-start-column="22" selection-end-line="29" selection-end-column="22" />
-        </state>
-      </provider>
-    </entry>
-    <entry file="file://$PROJECT_DIR$/src/BookLearning/Nielson_NeuralNetworksAndDeepLearning/network.py">
-      <provider selected="true" editor-type-id="text-editor">
-        <state relative-caret-position="16">
-          <caret line="126" column="15" selection-start-line="126" selection-start-column="15" selection-end-line="126" selection-end-column="15" />
-<<<<<<< HEAD
-=======
-        </state>
-      </provider>
-    </entry>
-    <entry file="file://$PROJECT_DIR$/src/TensorflowTutorial/TensorflowMNISTTutorial.py">
-      <provider selected="true" editor-type-id="text-editor">
-        <state relative-caret-position="80">
-          <caret line="6" selection-start-line="6" selection-end-line="6" selection-end-column="56" />
->>>>>>> ca14fdda
-        </state>
-      </provider>
-    </entry>
-    <entry file="file://$PROJECT_DIR$/src/TensorflowTutorial/NotAnotherMNISTTutorial.md" />
-    <entry file="file://$PROJECT_DIR$/src/TensorflowTutorial/NotAnotherMNISTTutorial2.ipynb" />
-    <entry file="file://$PROJECT_DIR$/src/TensorflowTutorial/TensorflowCoreTutorial.py">
-      <provider selected="true" editor-type-id="text-editor">
-        <state relative-caret-position="156">
-          <caret line="47" lean-forward="true" selection-start-line="47" selection-end-line="47" />
-<<<<<<< HEAD
-=======
-        </state>
-      </provider>
-    </entry>
-    <entry file="file://$PROJECT_DIR$/src/TensorflowTutorial/NotAnotherMNISTTutorial.py">
-      <provider selected="true" editor-type-id="text-editor">
-        <state relative-caret-position="208">
-          <caret line="213" lean-forward="true" selection-start-line="206" selection-end-line="213" />
->>>>>>> ca14fdda
-        </state>
-      </provider>
-    </entry>
-    <entry file="file://$PROJECT_DIR$/src/TensorflowTutorial/DanAloni_AutoBackpropWithTensorflow.py" />
-    <entry file="file://$PROJECT_DIR$/src/TensorflowTutorial/DanAloni_BackpropWithTensorflow.py">
-      <provider selected="true" editor-type-id="text-editor">
-        <state relative-caret-position="304">
-          <caret line="106" lean-forward="true" selection-start-line="106" selection-end-line="106" />
-<<<<<<< HEAD
-        </state>
-      </provider>
-    </entry>
-    <entry file="file://$PROJECT_DIR$/src/TensorflowTutorial/NotAnotherMNISTTutorial.ipynb" />
-    <entry file="file://$PROJECT_DIR$/src/TensorflowTutorial/ManualBackpropWithTensorflow.py">
-      <provider selected="true" editor-type-id="text-editor" />
-    </entry>
-    <entry file="file://$PROJECT_DIR$/src/Algorithms/StochasticGradientDescent.py">
-      <provider selected="true" editor-type-id="text-editor" />
-    </entry>
-    <entry file="file://$PROJECT_DIR$/src/TensorflowTutorial/TensorflowMNISTTutorial.py">
-      <provider selected="true" editor-type-id="text-editor">
-        <state relative-caret-position="514">
-          <caret line="77" column="18" selection-start-line="77" selection-start-column="18" selection-end-line="77" selection-end-column="18" />
-=======
->>>>>>> ca14fdda
-        </state>
-      </provider>
-    </entry>
-    <entry file="file://$PROJECT_DIR$/src/TensorflowTutorial/NotAnotherMNISTTutorial.py">
-      <provider selected="true" editor-type-id="text-editor">
-        <state relative-caret-position="542">
-          <caret line="213" selection-start-line="206" selection-end-line="213" />
-        </state>
-      </provider>
-    </entry>
-    <entry file="file://$PROJECT_DIR$/src/TensorflowTutorial/ManualBackpropWithTensorflow.ipynb">
-      <provider editor-type-id="text-editor" />
-      <provider selected="true" editor-type-id="ipnb-editor">
-        <state>
-          <selected id="0" />
-        </state>
-      </provider>
-    </entry>
-    <entry file="file://$PROJECT_DIR$/.gitignore">
-      <provider selected="true" editor-type-id="text-editor">
-        <state relative-caret-position="34">
-          <caret line="2" column="7" selection-start-line="2" selection-start-column="7" selection-end-line="2" selection-end-column="7" />
-        </state>
-      </provider>
-    </entry>
-    <entry file="file://$PROJECT_DIR$/../../../bin/python/conda3/envs/datasci_env/lib/python3.6/site-packages/numdifftools/core.py">
-      <provider selected="true" editor-type-id="text-editor">
-        <state relative-caret-position="9588">
-          <caret line="573" column="6" selection-start-line="573" selection-start-column="6" selection-end-line="573" selection-end-column="6" />
-        </state>
-      </provider>
-    </entry>
-    <entry file="file://$PROJECT_DIR$/../../../bin/python/conda3/envs/datasci_env/lib/python3.6/site-packages/numpy/core/numeric.py">
-      <provider selected="true" editor-type-id="text-editor">
-        <state relative-caret-position="118">
-          <caret line="2269" selection-start-line="2269" selection-end-line="2269" />
-        </state>
-      </provider>
-    </entry>
-    <entry file="file://$USER_HOME$/.IntelliJIdea2018.1/system/python_stubs/-1623906201/numpy/core/multiarray.py">
-      <provider selected="true" editor-type-id="text-editor">
-        <state relative-caret-position="238">
-          <caret line="3636" lean-forward="true" selection-start-line="3636" selection-end-line="3636" />
-        </state>
-      </provider>
-    </entry>
-    <entry file="file://$PROJECT_DIR$/../../../nickdsc_idea/.IntelliJIdea2018.1/config/plugins/python/helpers/python-skeletons/numpy/core/__init__.py">
-      <provider selected="true" editor-type-id="text-editor">
-        <state relative-caret-position="89">
-          <caret line="2037" column="7" lean-forward="true" selection-start-line="2037" selection-end-line="2037" selection-end-column="7" />
-        </state>
-      </provider>
-    </entry>
-    <entry file="file://$PROJECT_DIR$/../../../bin/python/conda3/envs/datasci_env/lib/python3.6/codecs.py">
-      <provider selected="true" editor-type-id="text-editor">
-        <state relative-caret-position="140">
-          <caret line="308" selection-start-line="308" selection-end-line="308" />
-        </state>
-      </provider>
-    </entry>
-    <entry file="file://$PROJECT_DIR$/../../../bin/python/conda3/envs/datasci_env/lib/python3.6/site-packages/numdifftools/step_generators.py">
-      <provider selected="true" editor-type-id="text-editor">
-        <state relative-caret-position="139">
-          <caret line="24" selection-start-line="24" selection-end-line="24" />
-        </state>
-      </provider>
-    </entry>
-    <entry file="file://$PROJECT_DIR$/../../../bin/python/conda3/envs/datasci_env/lib/python3.6/site-packages/numpy/core/function_base.py">
-      <provider selected="true" editor-type-id="text-editor">
-        <state relative-caret-position="140">
-          <caret line="24" column="30" selection-start-line="24" selection-start-column="30" selection-end-line="24" selection-end-column="30" />
-        </state>
-      </provider>
-    </entry>
-    <entry file="file://$PROJECT_DIR$/src/env/datascienv.yml">
-      <provider selected="true" editor-type-id="text-editor">
-        <state relative-caret-position="320">
-          <caret line="25" column="17" lean-forward="true" selection-start-line="25" selection-start-column="17" selection-end-line="25" selection-end-column="17" />
-        </state>
-      </provider>
-    </entry>
-    <entry file="file://$PROJECT_DIR$/src/Algorithms/FunctionDiffInt/numdiffstudy.py">
-      <provider selected="true" editor-type-id="text-editor">
-        <state relative-caret-position="408">
-          <caret line="54" column="33" selection-start-line="54" selection-start-column="33" selection-end-line="54" selection-end-column="33" />
-          <folding>
-            <element signature="e#0#18#0" expanded="true" />
-          </folding>
-        </state>
-      </provider>
-    </entry>
   </component>
   <component name="masterDetails">
     <states>
@@ -1591,7 +347,7 @@
           <splitter-proportions>
             <option name="proportions">
               <list>
-                <option value="0.39833158" />
+                <option value="0.26774848" />
               </list>
             </option>
           </splitter-proportions>
@@ -1603,7 +359,7 @@
           <splitter-proportions>
             <option name="proportions">
               <list>
-                <option value="0.39833158" />
+                <option value="0.26774848" />
               </list>
             </option>
           </splitter-proportions>
@@ -1611,7 +367,44 @@
       </state>
       <state key="GlobalLibrariesConfigurable.UI">
         <settings>
-          <last-edited>Python 3.6 (datafabric-dev-ds) interpreter library</last-edited>
+          <last-edited>Python 3.6.5 (/development/bin/python/conda3_shared/envs/datasci_env/bin/python3) interpreter library</last-edited>
+          <splitter-proportions>
+            <option name="proportions">
+              <list>
+                <option value="0.26774848" />
+              </list>
+            </option>
+          </splitter-proportions>
+        </settings>
+      </state>
+      <state key="JdkListConfigurable.UI">
+        <settings>
+          <last-edited>Python 3.6.5 (/development/bin/python/conda3_shared/envs/datasci_env/bin/python3)</last-edited>
+          <splitter-proportions>
+            <option name="proportions">
+              <list>
+                <option value="0.26774848" />
+              </list>
+            </option>
+          </splitter-proportions>
+        </settings>
+      </state>
+      <state key="ModuleStructureConfigurable.UI">
+        <settings>
+          <last-edited>PythonNeuralNetworks</last-edited>
+          <splitter-proportions>
+            <option name="proportions">
+              <list>
+                <option value="0.26774848" />
+                <option value="0.6" />
+              </list>
+            </option>
+          </splitter-proportions>
+        </settings>
+      </state>
+      <state key="ProjectJDKs.UI">
+        <settings>
+          <last-edited>1.8</last-edited>
           <splitter-proportions>
             <option name="proportions">
               <list>
@@ -1621,42 +414,23 @@
           </splitter-proportions>
         </settings>
       </state>
-      <state key="JdkListConfigurable.UI">
-        <settings>
-          <last-edited>Python 3.6 (datasci_env)</last-edited>
-          <splitter-proportions>
-            <option name="proportions">
-              <list>
-                <option value="0.39833158" />
-              </list>
-            </option>
-          </splitter-proportions>
-        </settings>
-      </state>
-      <state key="ModuleStructureConfigurable.UI">
-        <settings>
-          <last-edited>PythonNeuralNetworks</last-edited>
-          <splitter-proportions>
-            <option name="proportions">
-              <list>
-<<<<<<< HEAD
+      <state key="ProjectLibrariesConfigurable.UI">
+        <settings>
+          <splitter-proportions>
+            <option name="proportions">
+              <list>
+                <option value="0.26774848" />
+              </list>
+            </option>
+          </splitter-proportions>
+        </settings>
+      </state>
+      <state key="ScopeChooserConfigurable.UI">
+        <settings>
+          <splitter-proportions>
+            <option name="proportions">
+              <list>
                 <option value="0.2" />
-=======
-                <option value="0.39833158" />
-                <option value="0.6" />
->>>>>>> ca14fdda
-              </list>
-            </option>
-          </splitter-proportions>
-        </settings>
-      </state>
-      <state key="ProjectLibrariesConfigurable.UI">
-        <settings>
-          <last-edited>R User Library</last-edited>
-          <splitter-proportions>
-            <option name="proportions">
-              <list>
-                <option value="0.39833158" />
               </list>
             </option>
           </splitter-proportions>
